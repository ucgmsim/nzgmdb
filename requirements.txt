<<<<<<< HEAD
typer>0.12.0
=======
typer>0.12.3
>>>>>>> 34c225dc
pandas
numpy<2.0.0
obspy
scipy
requests
fiona
pyproj
pyyaml
pytz
shapely
gmprocess
matplotlib
empirical @ git+https://github.com/ucgmsim/Empirical_Engine.git
oq-engine @ git+https://github.com/gem/oq-engine.git
qcore @ git+https://github.com/ucgmsim/qcore.git
IM_calculation @ git+https://github.com/ucgmsim/IM_calculation.git
Velocity_Model @ git+https://github.com/ucgmsim/Velocity-Model.git<|MERGE_RESOLUTION|>--- conflicted
+++ resolved
@@ -1,8 +1,4 @@
-<<<<<<< HEAD
-typer>0.12.0
-=======
 typer>0.12.3
->>>>>>> 34c225dc
 pandas
 numpy<2.0.0
 obspy
