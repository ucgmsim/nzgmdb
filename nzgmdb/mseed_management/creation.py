import http.client
import warnings
from pathlib import Path
from typing import Iterable

import numpy as np
import pandas as pd
from obspy import Stream
from obspy.clients.fdsn import Client as FDSN_Client
from obspy.clients.fdsn.header import FDSNNoDataException
<<<<<<< HEAD
from obspy.io.mseed import ObsPyMSEEDFilesizeTooSmallError, InternalMSEEDError
=======
from obspy.core.event import Origin
from obspy.geodetics import kilometers2degrees
from obspy.io.mseed import InternalMSEEDError, ObsPyMSEEDFilesizeTooSmallError
from obspy.taup import TauPyModel
>>>>>>> 2fa80fa0

from empirical.util import classdef, openquake_wrapper_vectorized, z_model_calculations
from nzgmdb.management import config as cfg


def get_waveforms(
    preferred_origin: Origin,
    client: FDSN_Client,
    net: str,
    sta: str,
    mag: float,
    rrup: float,
    r_epi: float,
    vs30: float = None,
):
    """
    Get the waveforms for a given event and station
    Calculate the start and end times for the waveform based on the P and S arrival times

    Parameters
    ----------
    preferred_origin : Origin
        The preferred origin object from the event catalogue
    client : FDSN_Client
        The FDSN client to use to get the waveforms
    net : str
        The network code
    sta : str
        The station
    mag : float
        The magnitude of the event
    rrup : float
        The closest distance to the event
    r_epi : float
        The epicentral distance to the event
    vs30 : float, optional
        The Vs30 value for the station, by default sets to config value

    Returns
    -------
    st : Union[Stream, None]
        The stream object containing the waveform data or None if no data is found
    """
    config = cfg.Config()
    vs30 = config.get_value("vs30") if vs30 is None else vs30
<<<<<<< HEAD
    rake = 90  # TODO get from the earthquake source table
=======
    rake = 90  # Assume strike-slip for now
>>>>>>> 2fa80fa0
    z1p0 = z_model_calculations.chiou_young_08_calc_z1p0(vs30)
    # Predict significant duration time from Afshari and Stewart (2016)
    input_df = pd.DataFrame(
        {
            "mag": [mag],
            "rake": [rake],
            "rrup": [rrup],
            "vs30": [vs30],
            "z1pt0": [z1p0],
        }
    )
    result_df = openquake_wrapper_vectorized.oq_run(
        classdef.GMM.AS_16,
        classdef.TectType.ACTIVE_SHALLOW,
        input_df,
        "Ds595",
    )
    ds = np.exp(result_df["Ds595_mean"].values[0])

    deg = kilometers2degrees(r_epi)

    model = TauPyModel(model="iasp91")

    # Estimate arrival times for P and S phases
    p_arrivals = model.get_travel_times(
        source_depth_in_km=preferred_origin.depth / 1000,
        distance_in_degree=deg,
        phase_list=["ttp"],
    )
    s_arrivals = model.get_travel_times(
        source_depth_in_km=preferred_origin.depth / 1000,
        distance_in_degree=deg,
        phase_list=["tts"],
    )
    ptime_est = (
        preferred_origin.time + p_arrivals[0].time
    )  # Estimated earliest P arrival time from taup
    stime_est = preferred_origin.time + s_arrivals[0].time

    # Find the start and end times for the mseed data
    min_time_difference = config.get_value("min_time_difference")
    ds_multiplier = config.get_value("ds_multiplier")
    start_time = ptime_est - min_time_difference
    end_time = stime_est + (
        min_time_difference
        if stime_est + ds * ds_multiplier - ptime_est < min_time_difference
        else ds * ds_multiplier
    )

    channel_codes = ",".join(config.get_value("channel_codes"))
    # Get the waveforms with multiple retries when IncompleteReadError occurs
    max_retries = 3
    for attempt in range(max_retries):
        try:
            with warnings.catch_warnings():
                warnings.filterwarnings("ignore", category=UserWarning)
                st = client.get_waveforms(
                    net,
                    sta,
                    "*",
                    channel_codes,
                    start_time,
                    end_time,
                    attach_response=True,
                )
            break
        except FDSNNoDataException:
            print(f"No data for {net}.{sta}")
            return None
        except ObsPyMSEEDFilesizeTooSmallError:
            print(f"File too small for {net}.{sta}")
            return None
        except (http.client.IncompleteRead, InternalMSEEDError):
            if attempt < max_retries - 1:  # i.e. not the last attempt
                continue  # try again
            else:
                print(f"Failed to get data for {net}.{sta}")
                return None
    return st


def split_stream_into_mseeds(st: Stream, unique_channels: Iterable):
    """
    Split the stream object into multiple mseed files based on the unique channel and location

    Parameters
    ----------
    st : Stream
        The stream object containing the waveform data for every channel and location
    unique_channels : Iterable
        An Iterable of tuples containing the unique channel and location for each mseed file created
        [(channel, location), ...]

    Returns
    -------
    mseeds : list
        A list of stream objects containing the waveform data for each mseed file created
    """
    mseeds = []
    for chan, loc in unique_channels:
        # Each unique channel and location pair is a new mseed file
        st_new = st.select(location=loc, channel=f"{chan}?")

        if len(st_new) > 3:
            # Check if all the sample rates are the same
            samples = [tr.stats.sampling_rate for tr in st_new]
            if len(set(samples)) > 1:
                # If they are different take the highest and resample with the others using interpolation
                st_new = st_new.select(sampling_rate=max(samples))
                st_new.merge(fill_value="interpolate")

        # Check the final length of the traces
        if len(st_new) != 3:
            continue

        # Ensure traces all have the same length
        starttime_trim = max([tr.stats.starttime for tr in st_new])
        endtime_trim = min([tr.stats.endtime for tr in st_new])
        # Check that the start time is before the end time
        if starttime_trim > endtime_trim:
            continue
        st_new.trim(starttime_trim, endtime_trim)

        mseeds.append(st_new)

    return mseeds


def write_mseed(mseed: Stream, event_id: str, station: str, output_directory: Path):
    """
    Write the mseed files to the output directory

    Parameters
    ----------
    mseed : Stream
        The stream object containing the waveform data
    event_id : str
        The event id which is used in the filename
    station : str
        The station code which is used in the filename
    output_directory : Path
        The directory to save the mseed files
    """
    # Get the channel and location from the first trace
    channel = mseed[0].stats.channel[:2]
    location = mseed[0].stats.location

    # Create the filename and add it to the output directory
    filename = f"{event_id}_{station}_{channel}_{location}.mseed"
    mseed_ffp = output_directory / filename
    output_directory.mkdir(exist_ok=True, parents=True)

    # Write the mseed file
    mseed.write(str(mseed_ffp), format="MSEED")<|MERGE_RESOLUTION|>--- conflicted
+++ resolved
@@ -8,14 +8,10 @@
 from obspy import Stream
 from obspy.clients.fdsn import Client as FDSN_Client
 from obspy.clients.fdsn.header import FDSNNoDataException
-<<<<<<< HEAD
-from obspy.io.mseed import ObsPyMSEEDFilesizeTooSmallError, InternalMSEEDError
-=======
 from obspy.core.event import Origin
 from obspy.geodetics import kilometers2degrees
 from obspy.io.mseed import InternalMSEEDError, ObsPyMSEEDFilesizeTooSmallError
 from obspy.taup import TauPyModel
->>>>>>> 2fa80fa0
 
 from empirical.util import classdef, openquake_wrapper_vectorized, z_model_calculations
 from nzgmdb.management import config as cfg
@@ -61,11 +57,7 @@
     """
     config = cfg.Config()
     vs30 = config.get_value("vs30") if vs30 is None else vs30
-<<<<<<< HEAD
-    rake = 90  # TODO get from the earthquake source table
-=======
     rake = 90  # Assume strike-slip for now
->>>>>>> 2fa80fa0
     z1p0 = z_model_calculations.chiou_young_08_calc_z1p0(vs30)
     # Predict significant duration time from Afshari and Stewart (2016)
     input_df = pd.DataFrame(
