--- conflicted
+++ resolved
@@ -188,57 +188,7 @@
         "endtime": stats.endtime,
     }
     meta_df = pd.DataFrame([meta_dict])
-<<<<<<< HEAD
-    end_snr_compute(output_queue, meta_df, None)
-
-
-def remove_processed_snr_data(processes: list[mp.Process], output_queue: queue.Queue):
-    """
-    Remove the processed snr data from the queue and end the processes
-
-    Parameters
-    ----------
-    processes : list[mp.Process]
-        The list of processes currently running
-    output_queue : queue.Queue
-        The queue to receive the output from the processes
-
-    Returns
-    -------
-    meta_dfs : list
-        The list of metadata dataframes
-    skipped_records : list
-        The list of skipped records
-    """
-    # Collect all results from the queue (If there is any)
-    meta_dfs = []
-    skipped_records = []
-
-    # Check the queue for completed jobs
-    while not output_queue.empty():
-        # Non-blocking check
-        completed_info = output_queue.get(timeout=0.1)
-
-        finished_meta_data = completed_info[0]
-        finished_skipped_records = completed_info[1]
-        if finished_meta_data is None:
-            skipped_records.append(finished_skipped_records)
-            record_id_done = finished_skipped_records.iloc[0]["record_id"]
-        else:
-            meta_dfs.append(finished_meta_data)
-            record_id_done = finished_meta_data.iloc[0]["record_id"]
-
-        # Remove corresponding process
-        for p in processes:
-            if p.record_id == record_id_done:
-                p.terminate()
-                processes.remove(p)
-                break
-
-    return meta_dfs, skipped_records
-=======
     return meta_df, None
->>>>>>> 513692e5
 
 
 def compute_snr_for_mseed_data(
