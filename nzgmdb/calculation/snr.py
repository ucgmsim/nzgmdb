--- conflicted
+++ resolved
@@ -35,13 +35,8 @@
         Phase arrival table
     output_dir : Path
         Path to the output directory
-<<<<<<< HEAD
     ko_directory : Path
         Path to the directory containing the Ko matrices
-=======
-    ko_bandwidth : int, optional
-        Bandwidth for the Ko matrix, by default 40
->>>>>>> 6ced9152
     common_frequency_vector : np.ndarray, optional
         Common frequency vector to extract for SNR and FAS, by default None
 
