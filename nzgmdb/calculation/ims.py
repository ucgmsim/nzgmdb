import multiprocessing as mp
import queue
import time
from pathlib import Path

import numpy as np
import obspy
import pandas as pd

from IM_calculation.IM import im_calculation
from IM_calculation.IM.read_waveform import Waveform
from nzgmdb.management import config as cfg
from nzgmdb.management import custom_multiprocess, file_structure
from nzgmdb.mseed_management import reading
from qcore.constants import Components


def compute_im_for_waveform(
    waveform: Waveform,
    record_id: str,
    event_output_path: Path,
    components: list[Components],
    ims: list[str],
    im_options: dict[str, list[float]],
    ko_matrices_path: Path = None,
):
    """
    Compute the IMs for a single waveform and save the results to a csv file

    Parameters
    ----------
    waveform : Waveform
        The waveform object to calculate the IMs for
    record_id : str
        The record id
    event_output_path : Path
        The path to the event output directory
    components : list[Components]
        The components of the record
    ims : list[str]
        The IMs to calculate
    im_options : dict[str, list[float]]
        The options for the IMs
    ko_matrices_path : Path, optional
        The path to the KO matrices, by default None
    """
    im_result = im_calculation.compute_measure_single(
        (waveform, None),
        ims,
        components,
        im_options,
        components,
        ko_matrices_path=ko_matrices_path,
    )

    # Turn the results into a dataframe
    im_result_df = pd.DataFrame(im_result).T

    # Set a column for the mseed stem and then component and set at the front
    im_result_df.insert(0, "component", [comp.str_value for comp in components])
    im_result_df.insert(0, "record_id", record_id)

    # Save the file
    im_result_df.to_csv(event_output_path / f"{record_id}_IM.csv", index=False)


def calculate_im_for_record(
    ffp_000: Path,
    output_path: Path,
<<<<<<< HEAD
    output_queue: mp.Queue,
    components: list[Components],
    ims: list[str],
    im_options: dict[str, list[float]],
=======
    components: List[Components],
    ims: List[str],
    im_options: Dict[str, List[float]],
>>>>>>> 513692e5
    ko_matrices_path: Path = None,
):
    """
    Calculate the IMs for a single record and save the results to a csv file

    Parameters
    ----------
    ffp_000 : Path
        The full file path to the 000 component file
    output_path : Path
        The path to the output directory
    components : list[Components]
        The components of the record
    ims : list[str]
        The IMs to calculate
    im_options : dict[str, list[float]]
        The options for the IMs
    ko_matrices_path : Path, optional
        The path to the KO matrices, by default None
    """
    # Load the mseed file
    mseed_file = ffp_000.parent.parent / "mseed" / f"{ffp_000.stem}.mseed"
    try:
        mseed = obspy.read(mseed_file)
    except FileNotFoundError:
        skipped_record_dict = {
            "record_id": ffp_000.stem,
            "reason": "Failed to find the mseed file",
        }
        skipped_record = pd.DataFrame([skipped_record_dict])
        return skipped_record

    # Get the 090 and ver components full file paths
    ffp_090 = ffp_000.parent / f"{ffp_000.stem}.090"
    ffp_ver = ffp_000.parent / f"{ffp_000.stem}.ver"

    try:
        waveform = reading.create_waveform_from_processed(
            ffp_090, ffp_000, ffp_ver, delta=mseed[0].stats.delta
        )
    except FileNotFoundError:
        skipped_record_dict = {
            "record_id": mseed_file.stem,
            "reason": "Failed to find all components",
        }
        skipped_record = pd.DataFrame([skipped_record_dict])
        return skipped_record

    # Get the event_id and create the output directory
    event_id = file_structure.get_event_id_from_mseed(mseed_file)
    event_output_path = output_path / event_id
    event_output_path.mkdir(exist_ok=True, parents=True)

    # Calculate the IMs
    compute_im_for_waveform(
        waveform,
        ffp_000.stem,
        event_output_path,
        components,
        ims,
        im_options,
        ko_matrices_path,
    )
<<<<<<< HEAD
    # Tell the main process that this record is done
    end_im_compute(output_queue, mseed_file.stem, None)


def remove_processed_im_data(processes: list[mp.Process], output_queue: queue.Queue):
    """
    Remove the processed IM data from the queue and end the processes

    Parameters
    ----------
    processes : list[mp.Process]
        The list of processes currently running
    output_queue : queue.Queue
        The queue to receive the output from the processes

    Returns
    -------
    skipped_records : list
        The list of skipped records
    """
    # Collect all results from the queue (If there is any)
    skipped_records = []

    # Check the queue for completed jobs
    while not output_queue.empty():
        # Non-blocking check
        completed_info = output_queue.get(timeout=0.1)
        skipped_record = completed_info[1]
        if skipped_record is not None:
            skipped_records.append(skipped_record)
        # Get the record_id to remove the corresponding process
        record_id_done = completed_info[0]

        # Remove corresponding process
        for p in processes:
            if p.record_id == record_id_done:
                p.terminate()
                processes.remove(p)
                break

    return skipped_records
=======
>>>>>>> 513692e5


def compute_ims_for_all_processed_records(
    main_dir: Path,
    output_path: Path,
    n_procs: int = 1,
    checkpoint: bool = False,
    ko_matrices_path: Path = None,
):
    """
    Compute the IMs for all processed records in the main directory

    Parameters
    ----------
    main_dir : Path
        The main directory of the NZGMDB results (Highest level directory)
    output_path : Path
        The path to the output directory
    n_procs : int, optional
        The number of processes to use
    checkpoint : bool, optional
        If True, the function will check for already completed files and skip them
    ko_matrices_path : Path, optional
        The path to the KO matrices, by default None
    """
    # Get the waveform directory and all the 000 files
    waveform_dir = file_structure.get_waveform_dir(main_dir)
    comp_000_files = waveform_dir.rglob("*.000")

    if checkpoint:
        # Get list of already completed files and remove _IM suffix
        completed_files = [f.stem[:-3] for f in output_path.rglob("*_IM.csv")]
        # Remove completed files from the list
        comp_000_files = [f for f in comp_000_files if f.stem not in completed_files]

    print(f"Calculating IMs for {len(comp_000_files)} records")

    # Load the config and extract the IM options
    config = cfg.Config()
    ims = config.get_value("ims")
    psa_periods = np.asarray(config.get_value("psa_periods"))
    fas_frequencies = np.logspace(
        np.log10(config.get_value("common_frequency_start")),
        np.log10(config.get_value("common_frequency_end")),
        num=config.get_value("common_frequency_num"),
    )
    # Set components from qcore class for IM calculation
    _, components = Components.get_comps_to_calc_and_store(
        config.get_value("components")
    )

    im_options = {
        "pSA": psa_periods,
        "SDI": psa_periods,
        "FAS": im_calculation.validate_fas_frequency(fas_frequencies),
    }

    # Use custom_multiprocess to process the records
    skipped_records = custom_multiprocess.custom_multiprocess(
        calculate_im_for_record,
        comp_000_files,
        n_procs,
        output_path,
        components,
        ims,
        im_options,
        ko_matrices_path,
    )

    print("Finished calculating IMs")

    # Save the skipped records
    flatfile_dir = file_structure.get_flatfile_dir(main_dir)

    # Check that there are skipped_records dataframes that are not None
    if not all(value is None for value in skipped_records):
        skipped_records_df = pd.concat(skipped_records).reset_index(drop=True)
    else:
        print("No skipped records")
        skipped_records_df = pd.DataFrame(columns=["record_id", "reason"])

    if checkpoint:
        # Add the skipped records to the existing skipped records
        try:
            existing_skipped_records = pd.read_csv(
                flatfile_dir
                / file_structure.SkippedRecordFilenames.IM_CALC_SKIPPED_RECORDS
            )
            skipped_records_df = pd.concat(
                [existing_skipped_records, skipped_records_df]
            ).reset_index(drop=True)
        except FileNotFoundError:
            pass

    skipped_records_df.to_csv(
        flatfile_dir / file_structure.SkippedRecordFilenames.IM_CALC_SKIPPED_RECORDS,
        index=False,
    )<|MERGE_RESOLUTION|>--- conflicted
+++ resolved
@@ -67,16 +67,9 @@
 def calculate_im_for_record(
     ffp_000: Path,
     output_path: Path,
-<<<<<<< HEAD
-    output_queue: mp.Queue,
     components: list[Components],
     ims: list[str],
     im_options: dict[str, list[float]],
-=======
-    components: List[Components],
-    ims: List[str],
-    im_options: Dict[str, List[float]],
->>>>>>> 513692e5
     ko_matrices_path: Path = None,
 ):
     """
@@ -140,50 +133,6 @@
         im_options,
         ko_matrices_path,
     )
-<<<<<<< HEAD
-    # Tell the main process that this record is done
-    end_im_compute(output_queue, mseed_file.stem, None)
-
-
-def remove_processed_im_data(processes: list[mp.Process], output_queue: queue.Queue):
-    """
-    Remove the processed IM data from the queue and end the processes
-
-    Parameters
-    ----------
-    processes : list[mp.Process]
-        The list of processes currently running
-    output_queue : queue.Queue
-        The queue to receive the output from the processes
-
-    Returns
-    -------
-    skipped_records : list
-        The list of skipped records
-    """
-    # Collect all results from the queue (If there is any)
-    skipped_records = []
-
-    # Check the queue for completed jobs
-    while not output_queue.empty():
-        # Non-blocking check
-        completed_info = output_queue.get(timeout=0.1)
-        skipped_record = completed_info[1]
-        if skipped_record is not None:
-            skipped_records.append(skipped_record)
-        # Get the record_id to remove the corresponding process
-        record_id_done = completed_info[0]
-
-        # Remove corresponding process
-        for p in processes:
-            if p.record_id == record_id_done:
-                p.terminate()
-                processes.remove(p)
-                break
-
-    return skipped_records
-=======
->>>>>>> 513692e5
 
 
 def compute_ims_for_all_processed_records(
