import functools
import multiprocessing as mp
import zipfile
from collections import defaultdict
from pathlib import Path
from typing import Optional

import numpy as np
import pandas as pd
from obspy.clients.fdsn import Client as FDSN_Client
from pyproj import Transformer
from qcore import coordinates, geo, grid, src_site_dist, srf
from shapely.geometry import Point
from shapely.geometry.polygon import LineString, Polygon
from source_modelling import srf

from empirical.util import estimations
from nzgmdb.CCLD import ccldpy
from nzgmdb.management import config as cfg
from nzgmdb.management import file_structure
<<<<<<< HEAD
=======
from qcore import coordinates, geo, grid, src_site_dist
>>>>>>> 6a36e9c3


def calc_fnorm_slip(
    strike: float, dip: float, rake: float
) -> tuple[np.ndarray, np.ndarray]:
    """
    Calculate the normal and slip vectors from strike, dip and rake
    Parameters
    ----------
    strike : float
        The strike angle of the fault in degrees
    dip : float
        The dip angle of the fault in degrees
    rake : float
        The rake angle of the fault in degrees

    Returns
    -------
    fnorm : np.ndarray
        The normal vector of the fault
    slip : np.ndarray
        The slip vector of the fault
    """
    phi = np.deg2rad(strike)
    delt = np.deg2rad(dip)
    lam = np.deg2rad(rake)

    fnorm = np.asarray(
        [-np.sin(delt) * np.sin(phi), np.sin(delt) * np.cos(phi), -np.cos(delt)]
    )
    slip = np.asarray(
        [
            np.cos(lam) * np.cos(phi) + np.cos(delt) * np.sin(lam) * np.sin(phi),
            np.cos(lam) * np.sin(phi) - np.cos(delt) * np.sin(lam) * np.cos(phi),
            -np.sin(lam) * np.sin(delt),
        ]
    )

    return fnorm, slip


def get_domain_focal(
    domain_no: int, domain_focal_df: pd.DataFrame
) -> tuple[int, int, int]:
    """
    Get the focal mechanism for a given domain
    If not found, return the default values
    Strike: 220
    Rake: 45
    Dip: 90

    Parameters
    ----------
    domain_no : int
        The domain number
    domain_focal_df : pd.DataFrame
        The domain focal data

    Returns
    -------
    strike : int
        The strike angle of the fault in degrees
    rake : int
        The rake angle of the fault in degrees
    dip : int
        The dip angle of the fault in degrees
    """
    if domain_no == 0:
        return 220, 45, 90
    else:
        domain = domain_focal_df[domain_focal_df.Domain_No == domain_no].iloc[0]
        return domain.strike, domain.rake, domain.dip


def run_ccld_simulation(
    event_id: str,
    event_row: pd.Series,
    strike: float,
    dip: float,
    rake: float,
    method: str,
    strike2: float = None,
    dip2: float = None,
    rake2: float = None,
):
    """
    Run the CCLD simulation for an event.
    Uses default values for the number of simulations based on the tectonic class mentioned
    in the CCLDpy Documentation.

    Parameters
    ----------
    event_id : str
        The event id
    event_row : pd.Series
        The event row from the earthquake source table (Must contain the following columns: lat, lon, depth, mag, tect_class)
    strike : float
        The strike angle of the fault in degrees for the first plane
    dip : float
        The dip angle of the fault in degrees for the first plane
    rake : float
        The rake angle of the fault in degrees for the first plane
    method : str
        The method to use for the simulation (A, B, C, D or E)
    strike2 : float, optional
        The strike angle of the fault in degrees of a potential second plane, by default None
    dip2 : float, optional
        The dip angle of the fault in degrees of a potential second plane, by default None
    rake2 : float, optional
        The rake angle of the fault in degrees of a potential second plane, by default None

    Returns
    -------
    dict
        A dictionary containing the following keys:
        'strike' : float
            The strike angle of the fault in degrees
        'dip' : float
            The dip angle of the fault in degrees
        'rake' : float
            The rake angle of the fault in degrees
        'ztor' : float
            The depth to the top of the rupture in km
        'dbottom' : float
            The depth to the bottom of the rupture in km
        'length' : float
            The length of the fault along strike in km
        'dip_dist' : float
            The width of the fault down dip in km
        'hyp_lat' : float
            The latitude of the hypocenter
        'hyp_lon' : float
            The longitude of the hypocenter
        'hyp_strike' : float
            The hypocenter along-strike position (0 - 1)
        'hyp_dip' : float
            The hypocenter down-dip position (0 - 1)
    """
    ccdl_tect_class = ccldpy.TECTONIC_MAPPING[event_row.tect_class]
    # Extra check for undetermined tectonic class
    if event_row.tect_class == "Undetermined":
        config = cfg.Config()
        # Check if the depth is greater than 50km and if so set it to slab
        ccdl_tect_class = (
            "crustal"
            if event_row.depth <= config.get_value("crustal_depth")
            else "intraslab"
        )
    if ccdl_tect_class == "crustal":
        nsims = [334, 333, 333, 111, 111, 111, 0]
    elif ccdl_tect_class == "intraslab":
        nsims = [0, 0, 0, 0, 0, 0, 333]
    else:
        # Interface
        nsims = [0, 0, 333, 0, 0, 0, 333]
    _, selected = ccldpy.simulate_rupture_surface(
        int(event_id.split("p")[-1]),
        ccdl_tect_class,
        "other",
        event_row.lat,
        event_row.lon,
        event_row.depth,
        event_row.mag,
        method,
        nsims,
        strike=strike,
        dip=dip,
        rake=rake,
        strike2=strike2,
        dip2=dip2,
        rake2=rake2,
    )

    return {
        "strike": selected["Strike"].values[0],
        "dip": selected["Dip"].values[0],
        "rake": selected["Rake"].values[0],
        "ztor": selected["Rupture Top Depth (km)"].values[0],
        "dbottom": selected["Rupture Bottom Depth (km)"].values[0],
        "length": selected["Length (km)"].values[0],
        "dip_dist": selected["Width (km)"].values[0],
        "hyp_lat": selected["Hypocenter Latitude"].values[0],
        "hyp_lon": selected["Hypocenter Longitude"].values[0],
        "hyp_strike": selected["Hypocenter Along-Strike Position"].values[0],
        "hyp_dip": selected["Hypocenter Down-Dip Position"].values[0],
    }


def get_nodal_plane_info(
    event_id: str,
    event_row: pd.Series,
    geonet_cmt_df: pd.DataFrame,
    modified_cmt_df: pd.DataFrame,
    domain_focal_df: pd.DataFrame,
    srf_files: dict,
) -> dict:
    """
    Determine the correct nodal plane for the event
    First checks if the event is in the srf_files, if it is, it uses the srf file to determine the nodal plane
    If it is not in the srf_files, it checks if the event is in the rupture_models to determine the nodal plane
    If it is not in the modified CMT data, it checks if the event is in the Geonet CMT data to determine the nodal plane
    If it is not in the Geonet CMT data, it uses the domain focal to determine the nodal plane

    Extra variables such as the length, dip_dist, srf_points, srf_header, ztor, dbottom are also determined in
    some of these scenarios

    Parameters
    ----------
    event_id : str
        The event id
    event_row : pd.Series
        The event row from the earthquake source table
    geonet_cmt_df : pd.DataFrame
        The Geonet CMT data
    modified_cmt_df : pd.DataFrame
        The modified CMT data for the correct nodal plane
    domain_focal_df : pd.DataFrame
        The focal mechanism data for the different domains
    srf_files : dict
        The srf files for specific events

    Returns
    -------
    dict
        A dictionary containing the following keys:
        'strike' : float
            The strike angle of the fault in degrees
        'rake' : float
            The rake angle of the fault in degrees
        'dip' : float
            The dip angle of the fault in degrees
        'ztor' : float
            The depth to the top of the rupture in km
        'dbottom' : float
            The depth to the bottom of the rupture in km
        'length' : float
            The length of the fault along strike in km
        'dip_dist' : float
            The width of the fault down dip in km
        'srf_points' : np.ndarray
            The points of the fault planes
        'srf_header' : list
            The header of the fault planes
        'f_type' : str
            The focal type that determined the nodal plane (ff, geonet_rm, cmt, cmt_unc, domain)
    """
    # Create the default return to be filled using defaultdict
    nodal_plane_info = defaultdict(lambda: None)
    ccld_info = None

    # Check if the event_id is in the srf_files
    if event_id in srf_files:
        # Read the srf file to determine the nodal plane information
        srf_model = srf.read_srf(srf_files[event_id])
        nodal_plane_info["f_type"] = "ff"

        # Find the total slip and average rake for each subfault
        total_slip = [
            np.sum(plane_points["slip"]) for plane_points in srf_model.segments
        ]
        avg_rake = [
            np.average(plane_points["rake"]) for plane_points in srf_model.segments
        ]

        # Calculate the average strike, dip and rake based on weighted average of slip
        (
            nodal_plane_info["strike"],
            nodal_plane_info["dip"],
            nodal_plane_info["rake"],
        ) = estimations.calculate_avg_strike_dip_rake(
            srf_model.planes, avg_rake, total_slip
        )

        config = cfg.Config()
        points_per_km = config.get_value("points_per_km")

        srf_points = []
        for plane in srf_model.planes:
            corner_0, corner_1, corner_2, _ = plane.corners
            # Utilise grid functions from qcore to get the mesh grid
            plane_points = grid.coordinate_meshgrid(
                corner_0, corner_1, corner_2, 1000 / points_per_km
            )
            # Reshape to (n, 3)
            plane_points = plane_points.reshape(-1, 3)
            srf_points.append(plane_points)
        srf_points = np.vstack(srf_points)
        # Swap the lat and lon for the srf points
        nodal_plane_info["srf_points"] = srf_points[:, [1, 0, 2]]

        # Generate the srf header
        nodal_plane_info["srf_header"] = (
            srf_model.header[["nstk", "ndip", "stk", "len", "wid"]]
            .rename(
                columns={
                    "nstk": "nstrike",
                    "ndip": "ndip",
                    "stk": "strike",
                    "len": "length",
                    "wid": "width",
                }
            )
            .to_dict(orient="records")
        )

        nodal_plane_info["ztor"] = min(
            [plane.top_m / 1000 for plane in srf_model.planes]
        )
        nodal_plane_info["dbottom"] = max(
            [plane.bottom_m / 1000 for plane in srf_model.planes]
        )
        nodal_plane_info["length"] = sum([plane.length for plane in srf_model.planes])
        nodal_plane_info["dip_dist"] = sum([plane.width for plane in srf_model.planes])

        # Check if there is only 1 plane
        if len(srf_model.planes) == 1:
            plane = srf_model.planes[0]
            nodal_plane_info["corner_0"] = plane.corners[0]
            nodal_plane_info["corner_1"] = plane.corners[1]
            nodal_plane_info["corner_2"] = plane.corners[2]
            nodal_plane_info["corner_3"] = plane.corners[3]
        else:
            # Ensure the corners are None
            nodal_plane_info["corner_0"] = [None, None, None]
            nodal_plane_info["corner_1"] = [None, None, None]
            nodal_plane_info["corner_2"] = [None, None, None]
            nodal_plane_info["corner_3"] = [None, None, None]

    elif event_id in modified_cmt_df.PublicID.values:
        # Event is in the modified CMT data
        nodal_plane_info["f_type"] = "cmt"
        cmt = modified_cmt_df[modified_cmt_df.PublicID == event_id].iloc[0]
        # Compute the CCLD Simulations for the event
        ccld_info = run_ccld_simulation(
            event_id, event_row, cmt.strike1, cmt.dip1, cmt.rake1, "A"
        )

    elif event_id in geonet_cmt_df.PublicID.values:
        # Event is in the Geonet CMT data
        # Need to determine the correct plane
        nodal_plane_info["f_type"] = "cmt_unc"
        cmt = geonet_cmt_df[geonet_cmt_df.PublicID == event_id].iloc[0]

        # Compute the CCLD Simulations for the event
        ccld_info = run_ccld_simulation(
            event_id,
            event_row,
            cmt.strike1,
            cmt.dip1,
            cmt.rake1,
            "C",
            cmt.strike2,
            cmt.dip2,
            cmt.rake2,
        )
    else:
        # Event is not found in any of the datasets
        # Use the domain focal
        nodal_plane_info["f_type"] = "domain"
        strike, rake, dip = get_domain_focal(event_row["domain_no"], domain_focal_df)

        # Compute the CCLD Simulations for the event
        ccld_info = run_ccld_simulation(event_id, event_row, strike, dip, rake, "D")

    if ccld_info is not None:
        # Update the nodal plane info with the ccld info
        nodal_plane_info.update(ccld_info)

    return nodal_plane_info


def compute_distances_for_event(
    event_row: pd.Series,
    im_df: pd.DataFrame,
    station_df: pd.DataFrame,
    modified_cmt_df: pd.DataFrame,
    geonet_cmt_df: pd.DataFrame,
    domain_focal_df: pd.DataFrame,
    taupo_polygon: Polygon,
    srf_files: dict,
) -> tuple[Optional[pd.DataFrame], Optional[pd.DataFrame]]:
    """
    Compute the distances for a given event

    Parameters
    ----------
    event_row : pd.Series
        The event row from the earthquake source table
    im_df : pd.DataFrame
        The full IM data from the catalog
    station_df : pd.DataFrame
        The full station data
    modified_cmt_df : pd.DataFrame
        The modified CMT data for the correct nodal plane
    geonet_cmt_df : pd.DataFrame
        The Geonet CMT data
    domain_focal_df : pd.DataFrame
        The focal mechanism data for the different domains
    taupo_polygon : Polygon
        The Taupo VZ polygon
    srf_files : dict
        The srf files for specific events

    Returns
    -------
    propagation_data_combo : pd.DataFrame
        The propagation data for the event
    extra_event_data : pd.DataFrame
        The extra event data for the event which includes the correct nodal plane information
    """

    # Extract out the relevant event_row data
    event_id = event_row["evid"]
    im_event_df = im_df[im_df["evid"] == event_id]

    # Check if the event doesn't have IM data
    # If it doesn't, skip the event
    if im_event_df.empty:
        return None, None

    # Get the station data
    event_sta_df = station_df[station_df["sta"].isin(im_event_df["sta"])].reset_index()
    stations = event_sta_df[["lon", "lat", "depth"]].to_numpy()

    # Get the nodal plane information
    nodal_plane_info = get_nodal_plane_info(
        event_id,
        event_row,
        geonet_cmt_df,
        modified_cmt_df,
        domain_focal_df,
        srf_files,
    )
    (
        strike,
        rake,
        dip,
        length,
        dip_dist,
        srf_points,
        srf_header,
        ztor,
        dbottom,
        f_type,
        hyp_lat,
        hyp_lon,
        hyp_strike,
        hyp_dip,
        corner_0,
        corner_1,
        corner_2,
        corner_3,
    ) = (
        nodal_plane_info["strike"],
        nodal_plane_info["rake"],
        nodal_plane_info["dip"],
        nodal_plane_info["length"],
        nodal_plane_info["dip_dist"],
        nodal_plane_info["srf_points"],
        nodal_plane_info["srf_header"],
        nodal_plane_info["ztor"],
        nodal_plane_info["dbottom"],
        nodal_plane_info["f_type"],
        nodal_plane_info["hyp_lat"],
        nodal_plane_info["hyp_lon"],
        nodal_plane_info["hyp_strike"],
        nodal_plane_info["hyp_dip"],
        nodal_plane_info["corner_0"],
        nodal_plane_info["corner_1"],
        nodal_plane_info["corner_2"],
        nodal_plane_info["corner_3"],
    )

    if srf_header is None or srf_points is None:
        # Calculate the corners of the plane
        dip_dir = (strike + 90) % 360
        projected_width = dip_dist * np.cos(np.radians(dip))

        config = cfg.Config()
        points_per_km = config.get_value("points_per_km")

        # Find the center of the plane based on the hypocentre location
        strike_direction = np.array(
            [np.cos(np.radians(strike)), np.sin(np.radians(strike))]
        )
        dip_direction = np.array(
            [np.cos(np.radians(dip_dir)), np.sin(np.radians(dip_dir))]
        )

        # Convert the hypocentre location to NZTM
        hyp_nztm = coordinates.wgs_depth_to_nztm(np.asarray([hyp_lat, hyp_lon]))

        # Calculate the distance needed to travel in the strike direction
        strike_centroid_dist = length * 1000 / 2
        strike_hyp_dist = hyp_strike * length * 1000
        strike_diff_dist = strike_centroid_dist - strike_hyp_dist

        # Calculate the distance needed to travel in the dip direction
        dip_centroid_dist = projected_width * 1000 / 2
        dip_hyp_dist = hyp_dip * projected_width * 1000
        dip_diff_dist = dip_centroid_dist - dip_hyp_dist

        # Calculate the centre of the plane
        centroid = hyp_nztm + np.array([strike_diff_dist, dip_diff_dist]) @ np.array(
            [strike_direction, dip_direction]
        )

        # Convert back to lat, lon
        centroid_lat_lon = coordinates.nztm_to_wgs_depth(centroid)

        # Get the corners of the srf points
        corner_0, corner_1, corner_2, corner_3 = grid.grid_corners(
            centroid_lat_lon,
            strike,
            dip_dir,
            ztor,
            dbottom,
            length,
            projected_width,
        )

        # Utilise grid functions from qcore to get the mesh grid
        srf_points = grid.coordinate_meshgrid(
            corner_0, corner_1, corner_2, 1000 / points_per_km
        )

        # Reshape to (n, 3)
        srf_points = srf_points.reshape(-1, 3)
        # Swap the lat and lon for the srf points
        srf_points = srf_points[:, [1, 0, 2]]

        # Generate the srf header
        nstrike = int(round(length * points_per_km))
        ndip = int(round(dip_dist * points_per_km))
        srf_header = [
            {
                "nstrike": nstrike,
                "ndip": ndip,
                "strike": strike,
                "length": length,
                "width": dip_dist,
            }
        ]

        # Divide the srf depth points by 1000 to convert to km
        srf_points[:, 2] /= 1000

    # Calculate the distances
    rrups, rjbs, rrup_points = src_site_dist.calc_rrup_rjb(
        srf_points, stations, return_rrup_points=True
    )
    rxs, rys = src_site_dist.calc_rx_ry(srf_points, srf_header, stations)
    rrups_lat, rrups_lon = rrup_points[:, 0], rrup_points[:, 1]

    r_epis = geo.get_distances(
        np.dstack([event_sta_df.lon.values, event_sta_df.lat.values])[0],
        event_row["lon"],
        event_row["lat"],
    )
    r_hyps = np.sqrt(r_epis**2 + (event_row["depth"] - event_sta_df.depth.values) ** 2)
    azs = np.array(
        [
            geo.ll_bearing(event_row["lon"], event_row["lat"], station[0], station[1])
            for station in stations
        ]
    )
    b_azs = np.array(
        [
            geo.ll_bearing(station[0], station[1], event_row["lon"], event_row["lat"])
            for station in stations
        ]
    )

    # Determine if the path goes through the Taupo VZ
    # and calculate the length of the path that goes through the Taupo VZ
    tvz_lengths, boundary_dists_rjb = distance_in_taupo(
        event_sta_df,
        taupo_polygon,
        rjbs,
        rrups_lon,
        rrups_lat,
    )

    # Create the propagation data per station
    propagation_data = []
    for station_index, station in event_sta_df.iterrows():
        propagation_data.append(
            pd.DataFrame(
                [
                    {
                        "evid": event_id,
                        "net": station.net,
                        "sta": station.sta,
                        "r_epi": r_epis[station_index],
                        "r_hyp": r_hyps[station_index],
                        "r_jb": rjbs[station_index],
                        "r_rup": rrups[station_index],
                        "r_x": rxs[station_index],
                        "r_y": rys[station_index],
                        "r_tvz": tvz_lengths[station_index],
                        "r_xvf": boundary_dists_rjb[station_index],
                        "az": azs[station_index],
                        "b_az": b_azs[station_index],
                        "f_type": f_type,
                        "reloc": event_row["reloc"],
                    },
                ]
            )
        )
    propagation_data_combo = pd.concat(propagation_data)

    # Create the extra event data
    extra_event_data = pd.DataFrame(
        [
            {
                "evid": event_id,
                "strike": strike,
                "dip": dip,
                "rake": rake,
                "f_length": length,
                "f_width": dip_dist,
                "f_type": f_type,
                "z_tor": ztor,
                "z_bor": dbottom,
                "hyp_lat": hyp_lat,
                "hyp_lon": hyp_lon,
                "hyp_strike": hyp_strike,
                "hyp_dip": hyp_dip,
                "corner_0_lat": corner_0[0],
                "corner_0_lon": corner_0[1],
                "corner_0_depth": corner_0[2],
                "corner_1_lat": corner_1[0],
                "corner_1_lon": corner_1[1],
                "corner_1_depth": corner_1[2],
                "corner_2_lat": corner_2[0],
                "corner_2_lon": corner_2[1],
                "corner_2_depth": corner_2[2],
                "corner_3_lat": corner_3[0],
                "corner_3_lon": corner_3[1],
                "corner_3_depth": corner_3[2],
            },
        ]
    )

    return propagation_data_combo, extra_event_data


def distance_in_taupo(
    sta_df: pd.DataFrame,
    taupo_polygon: Polygon,
    r_epis: np.ndarray,
    rrups_lon: np.ndarray,
    rrups_lat: np.ndarray,
) -> tuple[list, list]:
    """
    Figures out if the path from the station to the event goes through the Taupo VZ
    And if it does to calculate the length of the path that goes through the Taupo VZ

    Parameters
    ----------
    sta_df : pd.DataFrame
        The station data for a given event
    taupo_polygon : Polygon
        The Taupo VZ polygon
    r_epis : np.ndarray
        The epicentral distances for the stations
    rrups_lon : np.ndarray
        The longitude of the rupture points closest to the station
    rrups_lat : np.ndarray
        The latitude of the rupture points closest to the station

    Returns
    -------
    tvz_lengths : list
        The length of the path that goes through the Taupo VZ for each station
    boundary_dists_rjb : list
        The distance from the station to the boundary of the Taupo VZ polygon for each station
    """
    # Taupo VZ polygon acquired from https://www.geonet.org.nz/data/supplementary/earthquake_location_grope

    config = cfg.Config()
    ll_num = config.get_value("ll_num")
    nztm_num = config.get_value("nztm_num")
    wgs2nztm = Transformer.from_crs(ll_num, nztm_num)

    # Transform the rrups to NZTM
    rrups_transform = wgs2nztm.transform(rrups_lat, rrups_lon)

    tvz_lengths = []
    boundary_dists_rjb = []

    # Loop through all the stations
    for station_index, station in sta_df.iterrows():
        # Create the line between the station and the event
        sta_transform = wgs2nztm.transform(station.lat, station.lon)
        line = LineString(
            [
                [rrups_transform[0][station_index], rrups_transform[1][station_index]],
                [sta_transform[0], sta_transform[1]],
            ]
        )

        tvz_length = 0
        boundary_dist_rjb = None

        # Check if the line intersects the Taupo VZ polygon
        if line.intersection(taupo_polygon):
            # If it does, calculate the length of the line that goes through the Taupo VZ
            # Get the intersection point with the boundary
            point = taupo_polygon.boundary.intersection(line)

            if taupo_polygon.contains(Point(sta_transform)):
                # If the line is completely inside the Taupo VZ polygon
                boundary_dist_rjb = 0
            else:
                # If the line intersects the boundary of the Taupo VZ polygon
                if point.geom_type == "MultiPoint":
                    point = point.geoms[0]
                if point.geom_type != "LineString":
                    # Calculate the distance from the station to the boundary
                    boundary_dist_rjb = (
                        np.sqrt(
                            (point.x - sta_transform[0]) ** 2
                            + (point.y - sta_transform[1]) ** 2
                        )
                        / 1000
                    )

            line_points = line.intersection(taupo_polygon)
            tvz_length = min(line_points.length / 1000 / r_epis[station_index], 1)

        tvz_lengths.append(tvz_length)
        boundary_dists_rjb.append(boundary_dist_rjb)

    return tvz_lengths, boundary_dists_rjb


def calc_distances(main_dir: Path, n_procs: int = 1):
    """
    Calculate the distances for the propagation path table
    Also determines the fault plane for the event and merges it into the event table

    Parameters
    ----------
    main_dir : Path
        The main directory of the NZGMDB results (Highest level directory)
    n_procs : int
        The number of processes to use for the calculation (per event)
    """
    # Get the data / flatfile directory
    data_dir = file_structure.get_data_dir()
    flatfile_dir = file_structure.get_flatfile_dir(main_dir)

    # Get the modified CMT data
    modified_cmt_file = (
        data_dir / "GeoNet_CMT_solutions_20201129_PreferredNodalPlane_v1.csv"
    )
    modified_cmt_df = pd.read_csv(modified_cmt_file)

    # Get the regular CMT data
    config = cfg.Config()
    geonet_cmt_df = pd.read_csv(config.get_value("cmt_url"), low_memory=False)

    # Load the eq source table
    event_df = pd.read_csv(
        flatfile_dir / file_structure.PreFlatfileNames.EARTHQUAKE_SOURCE_TABLE_TECTONIC,
        dtype={"evid": str},
    )

    # Get the focal domain
    domain_focal_df = pd.read_csv(
        data_dir / "focal_mech_tectonic_domain_v1.csv", low_memory=False
    )

    # Get the Taupo VZ polygon
    tect_domain_points = pd.read_csv(
        data_dir / "tect_domain" / "tectonic_domain_polygon_points.csv",
        low_memory=False,
    )
    tvz_points = tect_domain_points[tect_domain_points.domain_no == 4][
        ["latitude", "longitude"]
    ]
    ll_num = config.get_value("ll_num")
    nztm_num = config.get_value("nztm_num")
    wgs2nztm = Transformer.from_crs(ll_num, nztm_num)
    taupo_transform = np.dstack(
        np.array(wgs2nztm.transform(tvz_points.latitude, tvz_points.longitude))
    )[0]
    taupo_polygon = Polygon(taupo_transform)

    # Check the SrfSourceModels directory for the srf files
    if not (data_dir / "SrfSourceModels").exists():
        # Check for the SrfSourceModels.zip and unzip it
        srf_zip = data_dir / "SrfSourceModels.zip"
        if srf_zip.exists():
            with zipfile.ZipFile(srf_zip, "r") as zip_ref:
                # Extract all the contents to the destination directory
                zip_ref.extractall(data_dir)
        else:
            raise FileNotFoundError(
                "The SrfSourceModels directory and zip file does not exist"
            )

    # Get the srf files as a dictionary of file paths and event_id as the key
    srf_files = {}
    for srf_file in (data_dir / "SrfSourceModels").glob("*.srf"):
        srf_files[srf_file.stem] = srf_file

    # Get the IM data
    im_df = pd.read_csv(
        flatfile_dir / file_structure.PreFlatfileNames.GROUND_MOTION_IM_CATALOGUE,
        dtype={"evid": str},
    )

    # Get the station information
    client_NZ = FDSN_Client("GEONET")
    inventory = client_NZ.get_stations()
    station_info = []
    for network in inventory:
        for station in network:
            station_info.append(
                [
                    network.code,
                    station.code,
                    station.latitude,
                    station.longitude,
                    station.elevation,
                ]
            )
    station_df = pd.DataFrame(
        station_info, columns=["net", "sta", "lat", "lon", "elev"]
    )
    station_df = station_df.drop_duplicates().reset_index(drop=True)

    # Select unique stations from IM data and merge
    im_station_df = im_df[["sta"]].drop_duplicates()
    station_df = pd.merge(im_station_df, station_df, on="sta", how="left")
    station_df["depth"] = station_df["elev"] / -1000

    with mp.Pool(n_procs) as p:
        result_dfs = p.map(
            functools.partial(
                compute_distances_for_event,
                im_df=im_df,
                station_df=station_df,
                modified_cmt_df=modified_cmt_df,
                geonet_cmt_df=geonet_cmt_df,
                domain_focal_df=domain_focal_df,
                taupo_polygon=taupo_polygon,
                srf_files=srf_files,
            ),
            [row for idx, row in event_df.iterrows()],
        )

    # Combine the results
    propagation_results, extra_event_results = zip(*result_dfs)
    propagation_data = pd.concat(propagation_results)
    extra_event_data = pd.concat(extra_event_results)

    # Merge the extra event data with the event data
    event_df = pd.merge(event_df, extra_event_data, on="evid", how="right")

    # Save the results
    propagation_data.to_csv(
        flatfile_dir / file_structure.PreFlatfileNames.PROPAGATION_TABLE, index=False
    )
    event_df.to_csv(
        flatfile_dir
        / file_structure.PreFlatfileNames.EARTHQUAKE_SOURCE_TABLE_DISTANCES,
        index=False,
    )<|MERGE_RESOLUTION|>--- conflicted
+++ resolved
@@ -18,10 +18,6 @@
 from nzgmdb.CCLD import ccldpy
 from nzgmdb.management import config as cfg
 from nzgmdb.management import file_structure
-<<<<<<< HEAD
-=======
-from qcore import coordinates, geo, grid, src_site_dist
->>>>>>> 6a36e9c3
 
 
 def calc_fnorm_slip(
