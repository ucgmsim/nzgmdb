import functools
import multiprocessing as mp
from pathlib import Path
from typing import Optional

import numpy as np
import pandas as pd
from obspy.clients.fdsn import Client as FDSN_Client
from pyproj import Transformer
from shapely.geometry import Point
from shapely.geometry.polygon import LineString, Polygon

<<<<<<< HEAD
from qcore import srf, geo, grid, src_site_dist, coordinates
from qcore.uncertainties import mag_scaling
from qcore.uncertainties.magnitude_scaling import strasser_2010
from nzgmdb.data_retrieval import rupture_models as geonet_rupture_models
from nzgmdb.management import file_structure, config as cfg
from nzgmdb.CCLD import ccldpy
=======
from nzgmdb.management import config as cfg
from nzgmdb.management import file_structure
from qcore import geo, grid, src_site_dist, srf
from qcore.uncertainties import mag_scaling
from qcore.uncertainties.magnitude_scaling import strasser_2010
>>>>>>> 45d974cf


def calc_fnorm_slip(
    strike: float, dip: float, rake: float
) -> tuple[np.ndarray, np.ndarray]:
    """
    Calculate the normal and slip vectors from strike, dip and rake
    Parameters
    ----------
    strike : float
        The strike angle of the fault in degrees
    dip : float
        The dip angle of the fault in degrees
    rake : float
        The rake angle of the fault in degrees

    Returns
    -------
    fnorm : np.ndarray
        The normal vector of the fault
    slip : np.ndarray
        The slip vector of the fault
    """
    phi = np.deg2rad(strike)
    delt = np.deg2rad(dip)
    lam = np.deg2rad(rake)

    fnorm = np.asarray(
        [-np.sin(delt) * np.sin(phi), np.sin(delt) * np.cos(phi), -np.cos(delt)]
    )
    slip = np.asarray(
        [
            np.cos(lam) * np.cos(phi) + np.cos(delt) * np.sin(lam) * np.sin(phi),
            np.cos(lam) * np.sin(phi) - np.cos(delt) * np.sin(lam) * np.cos(phi),
            -np.sin(lam) * np.sin(delt),
        ]
    )

    return fnorm, slip


def mech_rot(
    norm1: np.ndarray, norm2: np.ndarray, slip1: np.ndarray, slip2: np.ndarray
) -> int:
    """
    Determine the correct nodal plane for the event by checking 4 different
    mechanisms and determining the correct plane based on the rotation that is as close to 0 as possible

    Parameters
    ----------
    norm1 : np.ndarray
        The normal vector of the first mechanism
    norm2 : np.ndarray
        The normal vector of the second mechanism
    slip1 : np.ndarray
        The slip vector of the first mechanism
    slip2 : np.ndarray
        The slip vector of the second mechanism

    Returns
    -------
    plane_out : int
        The plane that is closest to 0 rotation
    """
    b1 = np.cross(norm1, slip1)

    rotations = np.zeros(4)
    for iteration in range(0, 4):
        if iteration < 2:
            norm2_temp = norm2
            slip2_temp = slip2
        else:
            norm2_temp = slip2
            slip2_temp = norm2
        if iteration in {1, 3}:
            norm2_temp = tuple(-x for x in norm2_temp)
            slip2_temp = tuple(-x for x in slip2_temp)

        b2 = np.cross(norm2_temp, slip2_temp)

        phi1 = np.dot(norm1, norm2_temp)
        phi2 = np.dot(slip1, slip2_temp)
        phi3 = np.dot(b1, b2)

        # In some cases, identical dot products produce values incrementally higher than 1
        phi1 = np.arccos(np.clip(phi1, -1, 1))
        phi2 = np.arccos(np.clip(phi2, -1, 1))
        phi3 = np.arccos(np.clip(phi3, -1, 1))

        # Set array of phi for indexing reasons later
        phi = [phi1, phi2, phi3]

        # If the mechanisms are very close, rotation = 0
        epsilon = 1e-4
        if np.allclose(phi, 0, atol=epsilon):
            rotations[iteration] = 0
        # If one vector is the same, it is the rotation axis
        elif phi1 < epsilon:
            rotations[iteration] = np.rad2deg(phi2)
        elif phi2 < epsilon:
            rotations[iteration] = np.rad2deg(phi3)
        elif phi3 < epsilon:
            rotations[iteration] = np.rad2deg(phi1)

        # Find difference vectors - the rotation axis must be orthogonal to all three of
        # these vectors
        else:
            difference_vectors = np.array(
                [
                    np.array(norm1) - np.array(norm2_temp),
                    np.array(slip1) - np.array(slip2_temp),
                    np.array(b1) - np.array(b2),
                ]
            )
            magnitude = np.sqrt(np.sum(difference_vectors**2, axis=0))
            normalized_vectors = difference_vectors / magnitude

            # Find the dot product of the vectors
            qdot = [
                normalized_vectors[0][(i + 1) % 3] * normalized_vectors[0][(i + 2) % 3]
                + normalized_vectors[1][(i + 1) % 3]
                * normalized_vectors[1][(i + 2) % 3]
                + normalized_vectors[2][(i + 1) % 3]
                * normalized_vectors[2][(i + 2) % 3]
                for i in range(3)
            ]

            # Find the index of the vector that is not orthogonal to the others
            non_orthogonal_index = next(
                (
                    index
                    for index, dot_product in enumerate(qdot)
                    if not np.isclose(dot_product, 0)
                ),
                np.argmin(magnitude),
            )

            # Select the two vectors that are not the one found before
            selected_vectors = [
                vec
                for i, vec in enumerate(difference_vectors.T)
                if i != non_orthogonal_index
            ]

            # Calculate the cross product of the selected vectors to find the rotation axis
            rotation_axis = np.cross(selected_vectors[0], selected_vectors[1])

            # Normalize the rotation axis by dividing it by its scale
            normalized_rotation_axis = rotation_axis / np.linalg.norm(rotation_axis)

            # Calculate the angles between the normalized rotation axis and the norm1, slip1, and b1 vectors
            angles = np.array(
                [
                    np.arccos(np.dot(vector, normalized_rotation_axis))
                    for vector in [norm1, slip1, b1]
                ]
            )

            # Calculate the absolute differences between the angles and pi/2
            angle_differences = np.abs(angles - np.pi / 2)

            # Select the minimum difference from either the norm or slip axes
            selected_index = np.argmin(angle_differences[:2])

            # Calculate the rotation for the current iteration
            rotation_temp = (
                np.cos(phi[selected_index]) - np.cos(angles[selected_index]) ** 2
            ) / (np.sin(angles[selected_index]) ** 2)

            # Ensure the rotation_temp is within the range [-1, 1]
            rotation_temp = np.clip(rotation_temp, -1, 1)

            # Convert the rotation from radians to degrees
            rotation_degrees = np.rad2deg(np.arccos(rotation_temp))

            # Store the rotation degrees for the current iteration
            rotations[iteration] = rotation_degrees

    # Find the minimum rotation index for the 4 combos to determine the rotation plane
    rotation_index = np.argmin(rotations)
    return int(np.clip(rotation_index, 1, 2))


def get_domain_focal(
    domain_no: int, domain_focal_df: pd.DataFrame
) -> tuple[int, int, int]:
    """
    Get the focal mechanism for a given domain
    If not found, return the default values
    Strike: 220
    Rake: 45
    Dip: 90

    Parameters
    ----------
    domain_no : int
        The domain number
    domain_focal_df : pd.DataFrame
        The domain focal data

    Returns
    -------
    strike : int
        The strike angle of the fault in degrees
    rake : int
        The rake angle of the fault in degrees
    dip : int
        The dip angle of the fault in degrees
    """
    if domain_no == 0:
        return 220, 45, 90
    else:
        domain = domain_focal_df[domain_focal_df.Domain_No == domain_no].iloc[0]
        return domain.strike, domain.rake, domain.dip


def get_l_w_mag_scaling(
    mag: float, rake: float, tect_class: str
) -> tuple[float, float]:
    """
    Get the length and width of the fault using magnitude scaling

    Parameters
    ----------
    mag : float
        The magnitude of the event
    rake : float
        The rake angle of the fault in degrees
    tect_class : str
        The tectonic class of the event

    Returns
    -------
    length : float
        The length of the fault along strike in km
    dip_dist : float
        The width of the fault down dip in km
    """
    # Load the config
    config = cfg.Config()
    mag_scale_slab_min = config.get_value("mag_scale_slab_min")
    mag_scale_slab_max = config.get_value("mag_scale_slab_max")

    # Get the width and length using magnitude scaling
    if tect_class == "Interface":
        # Use SKARLATOUDIS2016
        dip_dist = np.sqrt(mag_scaling.mw_to_a_skarlatoudis(mag))
        length = dip_dist
    elif tect_class == "Slab" and mag_scale_slab_min <= mag <= mag_scale_slab_max:
        # Use STRASSER2010SLAB
        length = strasser_2010.mw_to_l_strasser_2010_slab(mag)
        dip_dist = strasser_2010.mw_to_w_strasser_2010_slab(mag)
    else:
        # Use LEONARD2014
        length = mag_scaling.mw_to_l_leonard(mag, rake)
        dip_dist = mag_scaling.mw_to_w_leonard(mag, rake)
    return length, dip_dist


<<<<<<< HEAD
def run_ccld_simulation(
    event_id: str,
    event_row: pd.Series,
    strike: float,
    dip: float,
    rake: float,
    method: str,
    strike2: float = None,
    dip2: float = None,
    rake2: float = None,
):
    ccdl_tect_class = ccldpy.TECTONIC_MAPPING[event_row.tect_class]
    if ccdl_tect_class == "crustal":
        nsims = [334, 333, 333, 111, 111, 111, 0]
    elif ccdl_tect_class == "intraslab":
        nsims = [0, 0, 0, 0, 0, 0, 333]
    else:
        # Interface
        nsims = [0, 0, 333, 0, 0, 0, 333]
    _, selected = ccldpy.simulate_rupture_surface(
        int(event_id.split("p")[-1]),
        ccdl_tect_class,
        "other",
        event_row.lat,
        event_row.lon,
        event_row.depth,
        event_row.mag,
        method,
        nsims,
        strike=strike,
        dip=dip,
        rake=rake,
        strike2=strike2,
        dip2=dip2,
        rake2=rake2,
    )
    strike = selected["Strike"].values[0]
    dip = selected["Dip"].values[0]
    rake = selected["Rake"].values[0]
    length = selected["Length (km)"].values[0]
    dip_dist = selected["Width (km)"].values[0]
    ztor = selected["Rupture Top Depth (km)"].values[0]
    dbottom = selected["Rupture Bottom Depth (km)"].values[0]
    hyp_lat = selected["Hypocenter Latitude"].values[0]
    hyp_lon = selected["Hypocenter Longitude"].values[0]
    hyp_depth = selected["Hypocenter Depth (km)"].values[0]
    hyp_strike = selected["Hypocenter Along-Strike Position"].values[0]
    hyp_dip = selected["Hypocenter Down-Dip Position"].values[0]

    return (
        strike,
        dip,
        rake,
        length,
        dip_dist,
        ztor,
        dbottom,
        hyp_lat,
        hyp_lon,
        hyp_depth,
        hyp_strike,
        hyp_dip,
    )


=======
>>>>>>> 45d974cf
def get_nodal_plane_info(
    event_id: str,
    event_row: pd.Series,
    geonet_cmt_df: pd.DataFrame,
    modified_cmt_df: pd.DataFrame,
    domain_focal_df: pd.DataFrame,
    srf_files: dict,
<<<<<<< HEAD
    rupture_models: dict,
    ccld: bool,
=======
>>>>>>> 45d974cf
) -> dict:
    """
    Determine the correct nodal plane for the event
    First checks if the event is in the srf_files, if it is, it uses the srf file to determine the nodal plane
    If it is not in the srf_files, it checks if the event is in the rupture_models to determine the nodal plane
    If it is not in the modified CMT data, it checks if the event is in the Geonet CMT data to determine the nodal plane
    If it is not in the Geonet CMT data, it uses the domain focal to determine the nodal plane

    Extra variables such as the length, dip_dist, srf_points, srf_header, ztor, dbottom are also determined in
    some of these scenarios

    Parameters
    ----------
    event_id : str
        The event id
    event_row : pd.Series
        The event row from the earthquake source table
    geonet_cmt_df : pd.DataFrame
        The Geonet CMT data
    modified_cmt_df : pd.DataFrame
        The modified CMT data for the correct nodal plane
    domain_focal_df : pd.DataFrame
        The focal mechanism data for the different domains
    srf_files : dict
        The srf files for specific events

    Returns
    -------
    dict
        A dictionary containing the following keys:
        'strike' : float
            The strike angle of the fault in degrees
        'rake' : float
            The rake angle of the fault in degrees
        'dip' : float
            The dip angle of the fault in degrees
        'ztor' : float
            The depth to the top of the rupture in km
        'dbottom' : float
            The depth to the bottom of the rupture in km
        'length' : float
            The length of the fault along strike in km
        'dip_dist' : float
            The width of the fault down dip in km
        'srf_points' : np.ndarray
            The points of the fault planes
        'srf_header' : list
            The header of the fault planes
        'f_type' : str
            The focal type that determined the nodal plane (ff, geonet_rm, cmt, cmt_unc, domain)
    """
    (
        length,
        dip_dist,
        srf_points,
        srf_header,
        ztor,
        dbottom,
        hyp_lat,
        hyp_lon,
        hyp_depth,
        hyp_strike,
        hyp_dip,
    ) = (None, None, None, None, None, None, None, None, None, None, None)
    # Check if the event_id is in the srf_files
    if event_id in srf_files:
        srf_file = str(srf_files[event_id])
        srf_points = srf.read_srf_points(srf_file)
        srf_header = srf.read_header(srf_file, idx=True)
        f_type = "ff"
        cmt = geonet_cmt_df[geonet_cmt_df.PublicID == event_id].iloc[0]
        ztor = srf_points[0][2]
        dbottom = srf_points[-1][2]

        if len(srf_header) > 1:
            strike, rake, dip, length, dip_dist = None, None, None, None, None
        else:
            fault_strike = srf_header[0]["strike"]
            strike1_diff = abs(fault_strike - cmt.strike1)
            if strike1_diff > 180:
                strike1_diff = 360 - strike1_diff
            strike2_diff = abs(fault_strike - cmt.strike2)
            if strike2_diff > 180:
                strike2_diff = 360 - strike2_diff

            if strike1_diff < strike2_diff:
                strike = cmt.strike1
                rake = cmt.rake1
                dip = cmt.dip1
            else:
                strike = cmt.strike2
                rake = cmt.rake2
                dip = cmt.dip2
            length = srf_header[0]["length"]
            dip_dist = srf_header[0]["width"]
    elif event_id in modified_cmt_df.PublicID.values:
        # Event is in the modified CMT data
        f_type = "cmt"
        cmt = modified_cmt_df[modified_cmt_df.PublicID == event_id].iloc[0]
<<<<<<< HEAD
        if ccld:
            # Compute the CCLD Simulations for the event
            (
                strike,
                dip,
                rake,
                length,
                dip_dist,
                ztor,
                dbottom,
                hyp_lat,
                hyp_lon,
                hyp_depth,
                hyp_strike,
                hyp_dip,
            ) = run_ccld_simulation(
                event_id, event_row, cmt.strike1, cmt.dip1, cmt.rake1, "A"
            )
        else:
            strike = cmt.strike1
            dip = cmt.dip1
            rake = cmt.rake1
=======
        strike = cmt.strike1
        dip = cmt.dip1
        rake = cmt.rake1
>>>>>>> 45d974cf

    elif event_id in geonet_cmt_df.PublicID.values:
        # Event is in the Geonet CMT data
        # Need to determine the correct plane
        f_type = "cmt_unc"
        cmt = geonet_cmt_df[geonet_cmt_df.PublicID == event_id].iloc[0]
        norm, slip = calc_fnorm_slip(cmt.strike1, cmt.dip1, cmt.rake1)

<<<<<<< HEAD
        if ccld:
            # Compute the CCLD Simulations for the event
            (
                strike,
                dip,
                rake,
                length,
                dip_dist,
                ztor,
                dbottom,
                hyp_lat,
                hyp_lon,
                hyp_depth,
                hyp_strike,
                hyp_dip,
            ) = run_ccld_simulation(
                event_id,
                event_row,
                cmt.strike1,
                cmt.dip1,
                cmt.rake1,
                "C",
                cmt.strike2,
                cmt.dip2,
                cmt.rake2,
            )
        else:
            norm, slip = calc_fnorm_slip(cmt.strike1, cmt.dip1, cmt.rake1)

            # Get the domain focal values
            do_strike, do_rake, do_dip = get_domain_focal(
                event_row["domain_no"], domain_focal_df
            )

            # Figure out the correct plane based on the rotation and the domain focal values
            do_norm, do_slip = calc_fnorm_slip(do_strike, do_dip, do_rake)
            plane_out = mech_rot(do_norm, norm, do_slip, slip)

            if plane_out == 1:
                strike, dip, rake = cmt.strike1, cmt.dip1, cmt.rake1
            else:
                strike, dip, rake = cmt.strike2, cmt.dip2, cmt.rake2
=======
        # Get the domain focal values
        do_strike, do_rake, do_dip = get_domain_focal(
            event_row["domain_no"], domain_focal_df
        )

        # Figure out the correct plane based on the rotation and the domain focal values
        do_norm, do_slip = calc_fnorm_slip(do_strike, do_dip, do_rake)
        plane_out = mech_rot(do_norm, norm, do_slip, slip)

        if plane_out == 1:
            strike, dip, rake = cmt.strike1, cmt.dip1, cmt.rake1
        else:
            strike, dip, rake = cmt.strike2, cmt.dip2, cmt.rake2
>>>>>>> 45d974cf
    else:
        # Event is not found in any of the datasets
        # Use the domain focal
        f_type = "domain"
        strike, rake, dip = get_domain_focal(event_row["domain_no"], domain_focal_df)

<<<<<<< HEAD
        if ccld:
            # Compute the CCLD Simulations for the event
            (
                strike,
                dip,
                rake,
                length,
                dip_dist,
                ztor,
                dbottom,
                hyp_lat,
                hyp_lon,
                hyp_depth,
                hyp_strike,
                hyp_dip,
            ) = run_ccld_simulation(event_id, event_row, strike, dip, rake, "D")

=======
>>>>>>> 45d974cf
    return {
        "strike": strike,
        "rake": rake,
        "dip": dip,
        "ztor": ztor,
        "dbottom": dbottom,
        "length": length,
        "dip_dist": dip_dist,
        "srf_points": srf_points,
        "srf_header": srf_header,
        "f_type": f_type,
        "hyp_lat": hyp_lat,
        "hyp_lon": hyp_lon,
        "hyp_depth": hyp_depth,
        "hyp_strike": hyp_strike,
        "hyp_dip": hyp_dip,
    }


def compute_distances_for_event(
    event_row: pd.Series,
    im_df: pd.DataFrame,
    station_df: pd.DataFrame,
    modified_cmt_df: pd.DataFrame,
    geonet_cmt_df: pd.DataFrame,
    domain_focal_df: pd.DataFrame,
    taupo_polygon: Polygon,
    srf_files: dict,
) -> tuple[Optional[pd.DataFrame], Optional[pd.DataFrame]]:
    """
    Compute the distances for a given event

    Parameters
    ----------
    event_row : pd.Series
        The event row from the earthquake source table
    im_df : pd.DataFrame
        The full IM data from the catalog
    station_df : pd.DataFrame
        The full station data
    modified_cmt_df : pd.DataFrame
        The modified CMT data for the correct nodal plane
    geonet_cmt_df : pd.DataFrame
        The Geonet CMT data
    domain_focal_df : pd.DataFrame
        The focal mechanism data for the different domains
    taupo_polygon : Polygon
        The Taupo VZ polygon
    srf_files : dict
        The srf files for specific events

    Returns
    -------
    propagation_data_combo : pd.DataFrame
        The propagation data for the event
    extra_event_data : pd.DataFrame
        The extra event data for the event which includes the correct nodal plane information
    """

    # Extract out the relevant event_row data
    event_id = event_row["evid"]
    im_event_df = im_df[im_df["evid"] == event_id]

    # Check if the event doesn't have IM data
    # If it doesn't, skip the event
    if im_event_df.empty:
        return None, None

    # Get the station data
    event_sta_df = station_df[station_df["sta"].isin(im_event_df["sta"])].reset_index()
    stations = event_sta_df[["lon", "lat", "depth"]].to_numpy()

    # Get the nodal plane information
    nodal_plane_info = get_nodal_plane_info(
        event_id,
        event_row,
        geonet_cmt_df,
        modified_cmt_df,
        domain_focal_df,
        srf_files,
    )
    (
        strike,
        rake,
        dip,
        length,
        dip_dist,
        srf_points,
        srf_header,
        ztor,
        dbottom,
        f_type,
        hyp_lat,
        hyp_lon,
        hyp_depth,
        hyp_strike,
        hyp_dip,
    ) = (
        nodal_plane_info["strike"],
        nodal_plane_info["rake"],
        nodal_plane_info["dip"],
        nodal_plane_info["length"],
        nodal_plane_info["dip_dist"],
        nodal_plane_info["srf_points"],
        nodal_plane_info["srf_header"],
        nodal_plane_info["ztor"],
        nodal_plane_info["dbottom"],
        nodal_plane_info["f_type"],
        nodal_plane_info["hyp_lat"],
        nodal_plane_info["hyp_lon"],
        nodal_plane_info["hyp_depth"],
        nodal_plane_info["hyp_strike"],
        nodal_plane_info["hyp_dip"],
    )

    # Get the length and dip_dist if they are None
    # This is the case for when grabbing strike, dip, rake from the CMT files or the domain focal
<<<<<<< HEAD
    if not ccld:
        if f_type != "ff" and (length is None or dip_dist is None):
            length, dip_dist = get_l_w_mag_scaling(
                event_row["mag"], rake, event_row["tect_class"]
            )

    # Get the ztor and dbottom if they are None
    # This is the case for when grabbing strike, dip, rake from the CMT files or the domain focal
    if not ccld:
        if f_type != "ff" and (ztor is None or dbottom is None):
            height = np.sin(np.radians(dip)) * dip_dist
            ztor = max(event_row["depth"] - (height / 2), 0)
            dbottom = ztor + height
=======
    if f_type != "ff" and (length is None or dip_dist is None):
        length, dip_dist = get_l_w_mag_scaling(
            event_row["mag"], rake, event_row["tect_class"]
        )

    # Get the ztor and dbottom if they are None
    # This is the case for when grabbing strike, dip, rake from the CMT files or the domain focal
    if f_type != "ff" and (ztor is None or dbottom is None):
        height = np.sin(np.radians(dip)) * dip_dist
        ztor = max(event_row["depth"] - (height / 2), 0)
        dbottom = ztor + height
>>>>>>> 45d974cf

    if srf_header is None or srf_points is None:
        # Calculate the corners of the plane
        dip_dir = (strike + 90) % 360
        projected_width = dip_dist * np.cos(np.radians(dip))

        config = cfg.Config()
        points_per_km = config.get_value("points_per_km")

        if not ccld:
            centroid_lat_lon = np.asarray([event_row["lat"], event_row["lon"]])
        else:
            # Find the center of the plane based on the hypocentre location
            strike_direction = np.array(
                [np.cos(np.radians(strike)), np.sin(np.radians(strike))]
            )
            dip_direction = np.array(
                [np.cos(np.radians(dip_dir)), np.sin(np.radians(dip_dir))]
            )

            # Convert the hypocentre location to NZTM
            hyp_nztm = coordinates.wgs_depth_to_nztm(np.asarray([hyp_lat, hyp_lon]))

            # Calculate the distance needed to travel in the strike direction
            strike_centroid_dist = (length * 1000) / 2
            strike_hyp_dist = hyp_strike * (length * 1000)
            strike_diff_dist = strike_centroid_dist - strike_hyp_dist

            # Calculate the distance needed to travel in the dip direction
            dip_centroid_dist = (projected_width * 1000) / 2
            dip_hyp_dist = hyp_dip * (projected_width * 1000)
            dip_diff_dist = dip_centroid_dist - dip_hyp_dist

            # Calculate the centre of the plane
            centroid = hyp_nztm + np.array(
                [strike_diff_dist, dip_diff_dist]
            ) @ np.array([strike_direction, dip_direction])

            # Convert back to lat, lon
            centroid_lat_lon = coordinates.nztm_to_wgs_depth(centroid)

        # Get the corners of the srf points
        corner_0, corner_1, corner_2, corner_3 = grid.grid_corners(
            centroid_lat_lon,
            strike,
            dip_dir,
            ztor,
            dbottom,
            length,
            projected_width,
        )

        # Utilise grid functions from qcore to get the mesh grid
        srf_points = grid.coordinate_meshgrid(
            corner_0, corner_1, corner_2, 1000 / points_per_km
        )

        # Reshape to (n, 3)
        srf_points = srf_points.reshape(-1, 3)
        # Swap the lat and lon for the srf points
        srf_points = srf_points[:, [1, 0, 2]]

        # Generate the srf header
        nstrike = int(round(length * points_per_km))
        ndip = int(round(dip_dist * points_per_km))
        srf_header = [{"nstrike": nstrike, "ndip": ndip, "strike": strike}]

        # Divide the srf depth points by 1000
        srf_points[:, 2] /= 1000

    # Save the event_id and the strike and dip distances
    strike_dists = pd.DataFrame(
        [
            {
                "evid": event_id,
                "strike": 0 if hyp_strike is None else np.abs(hyp_strike - 0.5),
                "dip": 0 if hyp_dip is None else np.abs(hyp_dip - 0.5),
            },
        ]
    )

    # Calculate the distances
    rrups, rjbs, rrup_points = src_site_dist.calc_rrup_rjb(
        srf_points, stations, return_rrup_points=True
    )
    rxs, rys = src_site_dist.calc_rx_ry(srf_points, srf_header, stations, type=1)
    rrups_lat, rrups_lon = rrup_points[:, 0], rrup_points[:, 1]

    r_epis = geo.get_distances(
        np.dstack([event_sta_df.lon.values, event_sta_df.lat.values])[0],
        event_row["lon"],
        event_row["lat"],
    )
    r_hyps = np.sqrt(r_epis**2 + (event_row["depth"] - event_sta_df.depth.values) ** 2)
    azs = np.array(
        [
            geo.ll_bearing(event_row["lon"], event_row["lat"], station[0], station[1])
            for station in stations
        ]
    )
    b_azs = np.array(
        [
            geo.ll_bearing(station[0], station[1], event_row["lon"], event_row["lat"])
            for station in stations
        ]
    )

    # Determine if the path goes through the Taupo VZ
    # and calculate the length of the path that goes through the Taupo VZ
    tvz_lengths, boundary_dists_rjb = distance_in_taupo(
        event_sta_df,
        taupo_polygon,
        rjbs,
        rrups_lon,
        rrups_lat,
    )

    # Create the propagation data per station
    propagation_data = []
    for station_index, station in event_sta_df.iterrows():
        propagation_data.append(
            pd.DataFrame(
                [
                    {
                        "evid": event_id,
                        "net": station.net,
                        "sta": station.sta,
                        "r_epi": r_epis[station_index],
                        "r_hyp": r_hyps[station_index],
                        "r_jb": rjbs[station_index],
                        "r_rup": rrups[station_index],
                        "r_x": rxs[station_index],
                        "r_y": rys[station_index],
                        "r_tvz": tvz_lengths[station_index],
                        "r_xvf": boundary_dists_rjb[station_index],
                        "az": azs[station_index],
                        "b_az": b_azs[station_index],
                        "f_type": f_type,
                        "reloc": event_row["reloc"],
                    },
                ]
            )
        )
    propagation_data_combo = pd.concat(propagation_data)

    # Create the extra event data
    extra_event_data = pd.DataFrame(
        [
            {
                "evid": event_id,
                "strike": strike,
                "dip": dip,
                "rake": rake,
                "f_length": length,
                "f_width": dip_dist,
                "f_type": f_type,
                "z_tor": ztor,
                "z_bor": dbottom,
            },
        ]
    )

<<<<<<< HEAD
    return propagation_data_combo, extra_event_data, rrup_points, strike_dists
=======
    return propagation_data_combo, extra_event_data
>>>>>>> 45d974cf


def distance_in_taupo(
    sta_df: pd.DataFrame,
    taupo_polygon: Polygon,
    r_epis: np.ndarray,
    rrups_lon: np.ndarray,
    rrups_lat: np.ndarray,
) -> tuple[list, list]:
    """
    Figures out if the path from the station to the event goes through the Taupo VZ
    And if it does to calculate the length of the path that goes through the Taupo VZ

    Parameters
    ----------
    sta_df : pd.DataFrame
        The station data for a given event
    taupo_polygon : Polygon
        The Taupo VZ polygon
    r_epis : np.ndarray
        The epicentral distances for the stations
    rrups_lon : np.ndarray
        The longitude of the rupture points closest to the station
    rrups_lat : np.ndarray
        The latitude of the rupture points closest to the station

    Returns
    -------
    tvz_lengths : list
        The length of the path that goes through the Taupo VZ for each station
    boundary_dists_rjb : list
        The distance from the station to the boundary of the Taupo VZ polygon for each station
    """
    # Taupo VZ polygon acquired from https://www.geonet.org.nz/data/supplementary/earthquake_location_grope

    config = cfg.Config()
    ll_num = config.get_value("ll_num")
    nztm_num = config.get_value("nztm_num")
    wgs2nztm = Transformer.from_crs(ll_num, nztm_num)

    # Transform the rrups to NZTM
    rrups_transform = wgs2nztm.transform(rrups_lat, rrups_lon)

    tvz_lengths = []
    boundary_dists_rjb = []

    # Loop through all the stations
    for station_index, station in sta_df.iterrows():
        # Create the line between the station and the event
        sta_transform = wgs2nztm.transform(station.lat, station.lon)
        line = LineString(
            [
                [rrups_transform[0][station_index], rrups_transform[1][station_index]],
                [sta_transform[0], sta_transform[1]],
            ]
        )

        tvz_length = 0
        boundary_dist_rjb = None

        # Check if the line intersects the Taupo VZ polygon
        if line.intersection(taupo_polygon):
            # If it does, calculate the length of the line that goes through the Taupo VZ
            # Get the intersection point with the boundary
            point = taupo_polygon.boundary.intersection(line)

            if taupo_polygon.contains(Point(sta_transform)):
                # If the line is completely inside the Taupo VZ polygon
                boundary_dist_rjb = 0
            else:
                # If the line intersects the boundary of the Taupo VZ polygon
                if point.geom_type == "MultiPoint":
                    point = point.geoms[0]
                if point.geom_type != "LineString":
                    # Calculate the distance from the station to the boundary
                    boundary_dist_rjb = (
                        np.sqrt(
                            (point.x - sta_transform[0]) ** 2
                            + (point.y - sta_transform[1]) ** 2
                        )
                        / 1000
                    )

            line_points = line.intersection(taupo_polygon)
            tvz_length = min(line_points.length / 1000 / r_epis[station_index], 1)

        tvz_lengths.append(tvz_length)
        boundary_dists_rjb.append(boundary_dist_rjb)

    return tvz_lengths, boundary_dists_rjb


def calc_distances(main_dir: Path, n_procs: int = 1):
    """
    Calculate the distances for the propagation path table
    Also determines the fault plane for the event and merges it into the event table

    Parameters
    ----------
    main_dir : Path
        The main directory of the NZGMDB results (Highest level directory)
    n_procs : int
        The number of processes to use for the calculation (per event)
    """
    # Get the data / flatfile directory
    data_dir = file_structure.get_data_dir()
    flatfile_dir = file_structure.get_flatfile_dir(main_dir)

    # Get the modified CMT data
    modified_cmt_file = (
        data_dir / "GeoNet_CMT_solutions_20201129_PreferredNodalPlane_v1.csv"
    )
    modified_cmt_df = pd.read_csv(modified_cmt_file)

    # Get the regular CMT data
    config = cfg.Config()
    geonet_cmt_df = pd.read_csv(config.get_value("cmt_url"), low_memory=False)

    # Load the eq source table
    event_df = pd.read_csv(flatfile_dir / "earthquake_source_table.csv")

    # Get the focal domain
    domain_focal_df = pd.read_csv(
        data_dir / "focal_mech_tectonic_domain_v1.csv", low_memory=False
    )

    # Get the Taupo VZ polygon
    tect_domain_points = pd.read_csv(
        data_dir / "tect_domain" / "tectonic_domain_polygon_points.csv",
        low_memory=False,
    )
    tvz_points = tect_domain_points[tect_domain_points.domain_no == 4][
        ["latitude", "longitude"]
    ]
    ll_num = config.get_value("ll_num")
    nztm_num = config.get_value("nztm_num")
    wgs2nztm = Transformer.from_crs(ll_num, nztm_num)
    taupo_transform = np.dstack(
        np.array(wgs2nztm.transform(tvz_points.latitude, tvz_points.longitude))
    )[0]
    taupo_polygon = Polygon(taupo_transform)

    # Get the srf files as a dictionary of file paths and event_id as the key
    srf_files = {}
    for srf_file in (data_dir / "SrfSourceModels").glob("*.srf"):
        srf_files[srf_file.stem] = srf_file

    # Get the IM data
    im_df = pd.read_csv(flatfile_dir / "ground_motion_im_catalogue.csv")
    # Convert the evid to a string
    im_df["evid"] = im_df["evid"].astype(str)

    # Get the station information
    client_NZ = FDSN_Client("GEONET")
    client_IU = FDSN_Client("IRIS")
    inventory_NZ = client_NZ.get_stations()
    inventory_IU = client_IU.get_stations(network="IU", station="SNZO")
    inventory = inventory_NZ + inventory_IU
    station_info = []
    for network in inventory:
        for station in network:
            station_info.append(
                [
                    network.code,
                    station.code,
                    station.latitude,
                    station.longitude,
                    station.elevation,
                ]
            )
    station_df = pd.DataFrame(
        station_info, columns=["net", "sta", "lat", "lon", "elev"]
    )
    station_df = station_df.drop_duplicates().reset_index(drop=True)

    # Select unique stations from IM data and merge
    im_station_df = im_df[["sta"]].drop_duplicates()
    station_df = pd.merge(im_station_df, station_df, on="sta", how="left")
    station_df["depth"] = station_df["elev"] / -1000
<<<<<<< HEAD
    # station_df["depth"] = station_df["elev"] / -1

    # Filter event df to a single event 2016p858000
    event_ids_to_filter = [
        "2281164",
        "2398629",
        "2808461",
        "3468581",
        "3468635",
        "3525264",
        "3528810",
        "3528839",
        "3533107",
        "3631359",
        "3631380",
        "2016p858021",
        "2016p858058",
        "2016p858094",
        "2016p858508",
        "2016p859524",
        "2016p860215",
        "2016p862339",
        "2016p913880",
    ]
    event_df = event_df[event_df.evid.isin(event_ids_to_filter)]
=======
>>>>>>> 45d974cf

    with mp.Pool(n_procs) as p:
        result_dfs = p.map(
            functools.partial(
                compute_distances_for_event,
                im_df=im_df,
                station_df=station_df,
                modified_cmt_df=modified_cmt_df,
                geonet_cmt_df=geonet_cmt_df,
                domain_focal_df=domain_focal_df,
                taupo_polygon=taupo_polygon,
                srf_files=srf_files,
            ),
            [row for idx, row in event_df.iterrows()],
        )

    # Combine the results
<<<<<<< HEAD
    propagation_results, extra_event_results, rrup_points, strike_dists = zip(
        *result_dfs
    )
=======
    propagation_results, extra_event_results = zip(*result_dfs)
>>>>>>> 45d974cf
    propagation_data = pd.concat(propagation_results)
    extra_event_data = pd.concat(extra_event_results)

    # Merge the extra event data with the event data
    event_df = pd.merge(event_df, extra_event_data, on="evid", how="right")

<<<<<<< HEAD
    a = np.concatenate(rrup_points)
    df = pd.DataFrame(a)
    df.to_csv(flatfile_dir / "rrup_points.csv", index=False)

    b = pd.concat(strike_dists)
    # b.to_csv(flatfile_dir / "strike_dists.csv", index=False)

    # Find the largest value of strike and sort
    # max_strike = b.strike.max()
    # b["strike"] = b["strike"].apply(lambda x: x if x <= max_strike else x - max_strike)
    # b = b.sort_values(by=["strike", "dip"])
    #
    # # Save the results
    # propagation_data.to_csv(flatfile_dir / "propagation_path_table.csv", index=False)
    # event_df.to_csv(flatfile_dir / "earthquake_source_table_adjusted.csv", index=False)
=======
    # Save the results
    propagation_data.to_csv(flatfile_dir / "propagation_path_table.csv", index=False)
    event_df.to_csv(flatfile_dir / "earthquake_source_table.csv", index=False)
>>>>>>> 45d974cf
<|MERGE_RESOLUTION|>--- conflicted
+++ resolved
@@ -10,20 +10,15 @@
 from shapely.geometry import Point
 from shapely.geometry.polygon import LineString, Polygon
 
-<<<<<<< HEAD
+from nzgmdb.management import config as cfg
+from nzgmdb.management import file_structure
+from qcore import geo, grid, src_site_dist, srf
 from qcore import srf, geo, grid, src_site_dist, coordinates
 from qcore.uncertainties import mag_scaling
 from qcore.uncertainties.magnitude_scaling import strasser_2010
 from nzgmdb.data_retrieval import rupture_models as geonet_rupture_models
 from nzgmdb.management import file_structure, config as cfg
 from nzgmdb.CCLD import ccldpy
-=======
-from nzgmdb.management import config as cfg
-from nzgmdb.management import file_structure
-from qcore import geo, grid, src_site_dist, srf
-from qcore.uncertainties import mag_scaling
-from qcore.uncertainties.magnitude_scaling import strasser_2010
->>>>>>> 45d974cf
 
 
 def calc_fnorm_slip(
@@ -283,7 +278,6 @@
     return length, dip_dist
 
 
-<<<<<<< HEAD
 def run_ccld_simulation(
     event_id: str,
     event_row: pd.Series,
@@ -349,8 +343,6 @@
     )
 
 
-=======
->>>>>>> 45d974cf
 def get_nodal_plane_info(
     event_id: str,
     event_row: pd.Series,
@@ -358,11 +350,6 @@
     modified_cmt_df: pd.DataFrame,
     domain_focal_df: pd.DataFrame,
     srf_files: dict,
-<<<<<<< HEAD
-    rupture_models: dict,
-    ccld: bool,
-=======
->>>>>>> 45d974cf
 ) -> dict:
     """
     Determine the correct nodal plane for the event
@@ -462,7 +449,6 @@
         # Event is in the modified CMT data
         f_type = "cmt"
         cmt = modified_cmt_df[modified_cmt_df.PublicID == event_id].iloc[0]
-<<<<<<< HEAD
         if ccld:
             # Compute the CCLD Simulations for the event
             (
@@ -485,20 +471,13 @@
             strike = cmt.strike1
             dip = cmt.dip1
             rake = cmt.rake1
-=======
-        strike = cmt.strike1
-        dip = cmt.dip1
-        rake = cmt.rake1
->>>>>>> 45d974cf
 
     elif event_id in geonet_cmt_df.PublicID.values:
         # Event is in the Geonet CMT data
         # Need to determine the correct plane
         f_type = "cmt_unc"
         cmt = geonet_cmt_df[geonet_cmt_df.PublicID == event_id].iloc[0]
-        norm, slip = calc_fnorm_slip(cmt.strike1, cmt.dip1, cmt.rake1)
-
-<<<<<<< HEAD
+
         if ccld:
             # Compute the CCLD Simulations for the event
             (
@@ -541,28 +520,12 @@
                 strike, dip, rake = cmt.strike1, cmt.dip1, cmt.rake1
             else:
                 strike, dip, rake = cmt.strike2, cmt.dip2, cmt.rake2
-=======
-        # Get the domain focal values
-        do_strike, do_rake, do_dip = get_domain_focal(
-            event_row["domain_no"], domain_focal_df
-        )
-
-        # Figure out the correct plane based on the rotation and the domain focal values
-        do_norm, do_slip = calc_fnorm_slip(do_strike, do_dip, do_rake)
-        plane_out = mech_rot(do_norm, norm, do_slip, slip)
-
-        if plane_out == 1:
-            strike, dip, rake = cmt.strike1, cmt.dip1, cmt.rake1
-        else:
-            strike, dip, rake = cmt.strike2, cmt.dip2, cmt.rake2
->>>>>>> 45d974cf
     else:
         # Event is not found in any of the datasets
         # Use the domain focal
         f_type = "domain"
         strike, rake, dip = get_domain_focal(event_row["domain_no"], domain_focal_df)
 
-<<<<<<< HEAD
         if ccld:
             # Compute the CCLD Simulations for the event
             (
@@ -580,8 +543,6 @@
                 hyp_dip,
             ) = run_ccld_simulation(event_id, event_row, strike, dip, rake, "D")
 
-=======
->>>>>>> 45d974cf
     return {
         "strike": strike,
         "rake": rake,
@@ -697,36 +658,6 @@
         nodal_plane_info["hyp_dip"],
     )
 
-    # Get the length and dip_dist if they are None
-    # This is the case for when grabbing strike, dip, rake from the CMT files or the domain focal
-<<<<<<< HEAD
-    if not ccld:
-        if f_type != "ff" and (length is None or dip_dist is None):
-            length, dip_dist = get_l_w_mag_scaling(
-                event_row["mag"], rake, event_row["tect_class"]
-            )
-
-    # Get the ztor and dbottom if they are None
-    # This is the case for when grabbing strike, dip, rake from the CMT files or the domain focal
-    if not ccld:
-        if f_type != "ff" and (ztor is None or dbottom is None):
-            height = np.sin(np.radians(dip)) * dip_dist
-            ztor = max(event_row["depth"] - (height / 2), 0)
-            dbottom = ztor + height
-=======
-    if f_type != "ff" and (length is None or dip_dist is None):
-        length, dip_dist = get_l_w_mag_scaling(
-            event_row["mag"], rake, event_row["tect_class"]
-        )
-
-    # Get the ztor and dbottom if they are None
-    # This is the case for when grabbing strike, dip, rake from the CMT files or the domain focal
-    if f_type != "ff" and (ztor is None or dbottom is None):
-        height = np.sin(np.radians(dip)) * dip_dist
-        ztor = max(event_row["depth"] - (height / 2), 0)
-        dbottom = ztor + height
->>>>>>> 45d974cf
-
     if srf_header is None or srf_points is None:
         # Calculate the corners of the plane
         dip_dir = (strike + 90) % 360
@@ -795,17 +726,6 @@
 
         # Divide the srf depth points by 1000
         srf_points[:, 2] /= 1000
-
-    # Save the event_id and the strike and dip distances
-    strike_dists = pd.DataFrame(
-        [
-            {
-                "evid": event_id,
-                "strike": 0 if hyp_strike is None else np.abs(hyp_strike - 0.5),
-                "dip": 0 if hyp_dip is None else np.abs(hyp_dip - 0.5),
-            },
-        ]
-    )
 
     # Calculate the distances
     rrups, rjbs, rrup_points = src_site_dist.calc_rrup_rjb(
@@ -888,11 +808,7 @@
         ]
     )
 
-<<<<<<< HEAD
-    return propagation_data_combo, extra_event_data, rrup_points, strike_dists
-=======
     return propagation_data_combo, extra_event_data
->>>>>>> 45d974cf
 
 
 def distance_in_taupo(
@@ -1072,34 +988,6 @@
     im_station_df = im_df[["sta"]].drop_duplicates()
     station_df = pd.merge(im_station_df, station_df, on="sta", how="left")
     station_df["depth"] = station_df["elev"] / -1000
-<<<<<<< HEAD
-    # station_df["depth"] = station_df["elev"] / -1
-
-    # Filter event df to a single event 2016p858000
-    event_ids_to_filter = [
-        "2281164",
-        "2398629",
-        "2808461",
-        "3468581",
-        "3468635",
-        "3525264",
-        "3528810",
-        "3528839",
-        "3533107",
-        "3631359",
-        "3631380",
-        "2016p858021",
-        "2016p858058",
-        "2016p858094",
-        "2016p858508",
-        "2016p859524",
-        "2016p860215",
-        "2016p862339",
-        "2016p913880",
-    ]
-    event_df = event_df[event_df.evid.isin(event_ids_to_filter)]
-=======
->>>>>>> 45d974cf
 
     with mp.Pool(n_procs) as p:
         result_dfs = p.map(
@@ -1117,37 +1005,13 @@
         )
 
     # Combine the results
-<<<<<<< HEAD
-    propagation_results, extra_event_results, rrup_points, strike_dists = zip(
-        *result_dfs
-    )
-=======
     propagation_results, extra_event_results = zip(*result_dfs)
->>>>>>> 45d974cf
     propagation_data = pd.concat(propagation_results)
     extra_event_data = pd.concat(extra_event_results)
 
     # Merge the extra event data with the event data
     event_df = pd.merge(event_df, extra_event_data, on="evid", how="right")
 
-<<<<<<< HEAD
-    a = np.concatenate(rrup_points)
-    df = pd.DataFrame(a)
-    df.to_csv(flatfile_dir / "rrup_points.csv", index=False)
-
-    b = pd.concat(strike_dists)
-    # b.to_csv(flatfile_dir / "strike_dists.csv", index=False)
-
-    # Find the largest value of strike and sort
-    # max_strike = b.strike.max()
-    # b["strike"] = b["strike"].apply(lambda x: x if x <= max_strike else x - max_strike)
-    # b = b.sort_values(by=["strike", "dip"])
-    #
-    # # Save the results
-    # propagation_data.to_csv(flatfile_dir / "propagation_path_table.csv", index=False)
-    # event_df.to_csv(flatfile_dir / "earthquake_source_table_adjusted.csv", index=False)
-=======
     # Save the results
     propagation_data.to_csv(flatfile_dir / "propagation_path_table.csv", index=False)
-    event_df.to_csv(flatfile_dir / "earthquake_source_table.csv", index=False)
->>>>>>> 45d974cf
+    event_df.to_csv(flatfile_dir / "earthquake_source_table.csv", index=False)