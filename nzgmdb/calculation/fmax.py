"""
Calculates the maximum useable frequency (fmax).
"""

import functools
import multiprocessing as mp
from pathlib import Path
from typing import Optional

import numpy as np
import pandas as pd

from nzgmdb.management import config as cfg
from nzgmdb.management import file_structure
from nzgmdb.mseed_management import reading


def run_full_fmax_calc(
    meta_output_dir: Path,
    waveform_dir: Path,
    snr_fas_output_dir: Path,
    n_procs: int = 1,
):
    """
    Run the full procedure for each record to assess SNR produced from mseed files
    and get the maximum usable frequency (fmax).

    Parameters
    ----------
    meta_output_dir : Path
        Path to the output directory for the metadata and skipped records.
    waveform_dir : Path
        Path to the directory containing the mseed files to process.
    snr_fas_output_dir : Path
        Path to the output directory for the SNR and FAS data.
    n_procs : int, optional
        Number of processes to use, by default 1.
    """
<<<<<<< HEAD
    mseed_files = list(waveform_dir.rglob("*.mseed"))

    with mp.Pool(n_procs) as p:
        results = p.map(
=======
    mseed_files = waveform_dir.rglob("*.mseed")

    with multiprocessing.Pool(n_procs) as pool:
        results = pool.map(
>>>>>>> 61b3665d
            functools.partial(
                assess_snr_and_get_fmax,
                snr_fas_output_dir=snr_fas_output_dir,
            ),
            mseed_files,
        )

    if len(results) == 0:
        print("No records to process")
        meta_dfs, skipped_record_dfs = [None], [None]
    else:
        # Unpack the results
        meta_dfs, skipped_record_dfs = zip(*results)

    # Check that there are dataframes that are not None before concatenating
    if not all(value is None for value in meta_dfs):
        fmax_df = pd.concat(meta_dfs).reset_index(drop=True)
    else:
        fmax_df = pd.DataFrame(
            columns=["record_id", "fmax_000", "fmax_090", "fmax_ver"]
        )
    if not all(value is None for value in skipped_record_dfs):
        skipped_records_df = pd.concat(skipped_record_dfs).reset_index(drop=True)
    else:
        skipped_records_df = pd.DataFrame(columns=["record_id", "reason"])

    print(f"Skipped {len(skipped_records_df)} records")
    skipped_records_df.to_csv(
        meta_output_dir / file_structure.SkippedRecordFilenames.FMAX_SKIPPED_RECORDS,
        index=False,
    )

    fmax_df.to_csv(meta_output_dir / file_structure.FlatfileNames.FMAX, index=False)


def assess_snr_and_get_fmax(
    filename: Path, snr_fas_output_dir: Path
) -> tuple[Optional[pd.DataFrame], Optional[pd.DataFrame]]:
    """
    Assess the record's SNR within the frequency interval specified in the config file and get the record's
    maximum usable frequency (fmax) if its SNR is above the threshold specified in the config file.

    Parameters
    ----------
    filename : Path
        Path to the record_id.mseed file.
    snr_fas_output_dir : Path
        Path to the output directory for the SNR and FAS data where the record_id_snr_fas.csv file is located.

    Returns
    -------
    fmax_record : pd.DataFrame or None if record is not skipped or skipped, respectively
                  if not None, contains record_id, fmax_000, fmax_090, fmax_ver.

    skipped_record : pd.DataFrame or None if record is skipped or not skipped, respectively
                     if not None, contains record_id, reason.
    """
    config = cfg.Config()
    record_id = filename.stem

<<<<<<< HEAD
    record_id = str(filename.stem)

    # read the mseed file to get the delta
    mseed = reading.read_mseed_to_stream(filename)
=======
    # read the mseed file to get the delta
    mseed = obspy.read(str(filename))
>>>>>>> 61b3665d
    dt = mseed[0].stats.delta

    # current_row["delta"] is a pd.Series() containing 1 float so .iloc[0]
    # is used to get the float from the pd.Series()
    scaled_nyquist_freq = (
        (1 / dt) * 0.5 * config.get_value("nyquist_freq_scaling_factor")
    )

    snr_filename = next(snr_fas_output_dir.rglob(f"{record_id}_snr_fas.csv"), None)
    if snr_filename is None:
        # Use the Nyquist frequency as the fmax
        fmax_record = pd.DataFrame(
            [
                {
                    "record_id": record_id,
                    "fmax_000": scaled_nyquist_freq,
                    "fmax_090": scaled_nyquist_freq,
                    "fmax_ver": scaled_nyquist_freq,
                }
            ]
        )
        skipped_record = pd.DataFrame(
            [
                {
                    "record_id": record_id,
                    "reason": "No SNR file found for record",
                }
            ]
        )
        return fmax_record, skipped_record

    # Assess the SNR
    snr_with_freq_signal_noise = pd.read_csv(snr_filename)
    snr = snr_with_freq_signal_noise[["snr_000", "snr_090", "snr_ver"]]

    snr_smooth = snr.rolling(
        window=config.get_value("window"),
        center=config.get_value("center"),
        min_periods=config.get_value("min_periods"),
    ).mean()

    # SNR assessment:
    # Need at least min_points_above_thresh points
    # in the interval initial_screening_min_freq_Hz to
    # initial_screening_max_freq_Hz
    # with SNR > initial_screening_snr_thresh_ver
    # for the ver component and SNR > initial_screening_snr_thresh_horiz
    # for the 000 and 090 components

    snr_smooth_freq_interval_for_screening = snr_smooth.loc[
        (
            snr_with_freq_signal_noise["frequency"]
            >= config.get_value("initial_screening_min_freq_Hz")
        )
        & (
            snr_with_freq_signal_noise["frequency"]
            <= config.get_value("initial_screening_max_freq_Hz")
        )
    ]

    num_valid_points_in_interval = np.sum(
        snr_smooth_freq_interval_for_screening
        > [
            config.get_value("initial_screening_snr_thresh_horiz"),
            config.get_value("initial_screening_snr_thresh_horiz"),
            config.get_value("initial_screening_snr_thresh_ver"),
        ],
        axis=0,
    )

    if (
        num_valid_points_in_interval
        > config.get_value("initial_screening_min_points_above_thresh")
    ).all():
        # keep the record
        skipped_record = None

        snr_smooth_gtr_min_freq = snr_smooth.loc[
            snr_with_freq_signal_noise["frequency"] > config.get_value("min_freq_Hz")
        ]

        freq_gtr_min_freq = (
            snr_with_freq_signal_noise["frequency"]
            .loc[
                snr_with_freq_signal_noise["frequency"]
                > config.get_value("min_freq_Hz")
            ]
            .to_numpy()
        )

        calculate_fmax_partial = functools.partial(
            calculate_fmax,
            config.get_value("snr_thresh"),
            scaled_nyquist_freq,
            freq_gtr_min_freq,
        )

        fmax_record = pd.DataFrame(
            [
                {
                    "record_id": record_id,
                    "fmax_000": calculate_fmax_partial(
                        snr_smooth_gtr_min_freq["snr_000"]
                    ),
                    "fmax_090": calculate_fmax_partial(
                        snr_smooth_gtr_min_freq["snr_090"]
                    ),
                    "fmax_ver": calculate_fmax_partial(
                        snr_smooth_gtr_min_freq["snr_ver"]
                    ),
                }
            ]
        )

        ############################################################################

    else:
        # Use the Nyquist frequency as the fmax
        fmax_record = pd.DataFrame(
            [
                {
                    "record_id": record_id,
                    "fmax_000": scaled_nyquist_freq,
                    "fmax_090": scaled_nyquist_freq,
                    "fmax_ver": scaled_nyquist_freq,
                }
            ]
        )

        skipped_record = pd.DataFrame(
            [
                {
                    "record_id": record_id,
                    "reason": (
                        f"Record skipped in fmax calculation because there were not at least "
                        f"{config.get_value('initial_screening_min_points_above_thresh')} frequency points in the interval "
                        f"{config.get_value('initial_screening_min_freq_Hz')} - "
                        f"{config.get_value('initial_screening_max_freq_Hz')} Hz "
                        f"with SNR > {config.get_value('initial_screening_snr_thresh_ver')} for the ver component and "
                        f"SNR > {config.get_value('initial_screening_snr_thresh_horiz')} for the 000 and 090 components."
                    ),
                }
            ]
        )

    return fmax_record, skipped_record


def calculate_fmax(
    snr_thresh: float,
    scaled_nyquist_freq: float,
    freq: np.ndarray,
    snr: np.ndarray,
) -> float:
    """
    Calculates the maximum usable frequency (fmax).

    Parameters
    ----------
    snr_thresh : float
        The SNR threshold for data
        points to be considered.
    scaled_nyquist_freq : float
        The Nyquist frequency scaled by
        a factor of nyquist_freq_scaling_factor
        in the config file.
    freq : np.ndarray
        1D array of frequency values.
    snr : np.ndarray
        1D of SNR values.

    Returns
    -------
    fmax : float
        Maximum frequency.

    """

    loc = np.where(snr < snr_thresh)[0]

    if len(loc) > 0:
        fmax = min(freq[loc[0]], scaled_nyquist_freq)
    else:
        fmax = min(freq[-1], scaled_nyquist_freq)

    return fmax<|MERGE_RESOLUTION|>--- conflicted
+++ resolved
@@ -36,17 +36,10 @@
     n_procs : int, optional
         Number of processes to use, by default 1.
     """
-<<<<<<< HEAD
     mseed_files = list(waveform_dir.rglob("*.mseed"))
 
     with mp.Pool(n_procs) as p:
         results = p.map(
-=======
-    mseed_files = waveform_dir.rglob("*.mseed")
-
-    with multiprocessing.Pool(n_procs) as pool:
-        results = pool.map(
->>>>>>> 61b3665d
             functools.partial(
                 assess_snr_and_get_fmax,
                 snr_fas_output_dir=snr_fas_output_dir,
@@ -107,15 +100,8 @@
     config = cfg.Config()
     record_id = filename.stem
 
-<<<<<<< HEAD
-    record_id = str(filename.stem)
-
     # read the mseed file to get the delta
     mseed = reading.read_mseed_to_stream(filename)
-=======
-    # read the mseed file to get the delta
-    mseed = obspy.read(str(filename))
->>>>>>> 61b3665d
     dt = mseed[0].stats.delta
 
     # current_row["delta"] is a pd.Series() containing 1 float so .iloc[0]
