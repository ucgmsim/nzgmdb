--- conflicted
+++ resolved
@@ -306,19 +306,6 @@
     channel_codes = ",".join(config.get_value("channel_codes"))
     client_NZ = FDSN_Client("GEONET")
     inventory = client_NZ.get_stations(channel=channel_codes, level="response")
-<<<<<<< HEAD
-    station_info = []
-    for network in inventory:
-        for station in network:
-            station_info.append(
-                [
-                    station.code,
-                    station.latitude,
-                    station.longitude,
-                    station.elevation,
-                ]
-            )
-=======
     station_info = [
         [
             station.code,
@@ -329,7 +316,6 @@
         for network in inventory
         for station in network
     ]
->>>>>>> ec651b19
     station_df = pd.DataFrame(
         station_info, columns=["sta", "sta_lat", "sta_lon", "sta_elev"]
     )
