--- conflicted
+++ resolved
@@ -1,14 +1,9 @@
-<<<<<<< HEAD
+from obspy.clients.fdsn import Client as FDSN_Client
 import numpy as np
-from obspy.clients.fdsn import Client as FDSN_Client
 from obspy.clients.fdsn.header import FDSNNoDataException
 from obspy.core.stream import Stream
 from scipy import integrate, signal
-=======
-from obspy.clients.fdsn import Client as FDSN_Client
-from obspy.clients.fdsn.header import FDSNNoDataException
 from obspy.core.stream import Stream
->>>>>>> 6324f7d5
 
 from nzgmdb.management import custom_errors, config as cfg
 
@@ -78,15 +73,15 @@
                 level="response", network="NZ", station=station, location=location
             )
         except FDSNNoDataException:
-<<<<<<< HEAD
             try:
                 client_IU = FDSN_Client("IRIS")
                 inv = client_IU.get_stations(
                     level="response", network="IU", station=station, location=location
                 )
             except FDSNNoDataException:
-                print(f"Failed to find inventory information")
-                return None
+                raise custom_errors.InventoryNotFoundError(
+                f"No inventory information found for station {station} with location {location}"
+                )
 
         # Rotate
         mseed.rotate("->ZNE", inventory=inv)
@@ -101,18 +96,13 @@
         try:
             mseed = mseed.remove_sensitivity()
         except ValueError:
-            print(f"Failed to remove sensitivity")
-            return None
-=======
-            raise custom_errors.InventoryNotFoundError(
-                f"No inventory information found for station {station} with location {location}"
+            raise custom_errors.SensitivityRemovalError(
+            f"Failed to remove sensitivity for station {station} with location {location}"
             )
->>>>>>> 6324f7d5
 
         # Get constant gravity (g)
         g = config.get_value("g")
 
-<<<<<<< HEAD
         # Divide each trace data by g
         for tr in mseed:
             tr.data /= g
@@ -187,14 +177,6 @@
     - Calculate the velocity and displacement
     - Fit a six-order polynomial to the displacement series
     - Subtract the 2nd derivative of the polynomial from the original acc series
-=======
-    try:
-        mseed = mseed.remove_sensitivity()
-    except ValueError:
-        raise custom_errors.SensitivityRemovalError(
-            f"Failed to remove sensitivity for station {station} with location {location}"
-        )
->>>>>>> 6324f7d5
 
     Parameters
     ----------
