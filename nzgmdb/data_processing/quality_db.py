--- conflicted
+++ resolved
@@ -426,7 +426,6 @@
     return catalog, skipped_records
 
 
-<<<<<<< HEAD
 def filter_missing_sta_info(catalog: pd.DataFrame, bypass_records: np.ndarray = None):
     """
     Filter the catalog based on the missing station information
@@ -468,8 +467,6 @@
     return catalog, skipped_records
 
 
-=======
->>>>>>> c434faab
 def filter_duplicate_channels(catalog: pd.DataFrame, bypass_records: np.ndarray = None):
     """
     Filter the catalog based on the duplicate channels.
