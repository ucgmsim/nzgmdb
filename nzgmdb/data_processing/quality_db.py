"""
Module to create the quality database for the NZGMDB.
"""
from pathlib import Path

import numpy as np
import pandas as pd

from nzgmdb.management import config as cfg
from nzgmdb.management import file_structure
from nzgmdb.management.file_structure import FlatfileNames


def filter_flatfiles_on_catalouge(
    flatfile_dir: Path, final_output: Path, rotd50_flat: pd.DataFrame
):
    """
    Filter the flatfiles based on the records in the rotd50_flat dataframe.
    Ensures that the flatfiles are only for the records that are in the rotd50_flat dataframe.

    Parameters
    ----------
    flatfile_dir : Path
        The directory containing the flatfiles
    final_output : Path
        The directory to output the filtered flatfiles
    rotd50_flat : pd.DataFrame
        The dataframe containing the records to filter on
    """
    file_to_filter = [
        FlatfileNames.EARTHQUAKE_SOURCE_TABLE,
        FlatfileNames.FMAX,
        FlatfileNames.STATION_MAGNITUDE_TABLE,
        FlatfileNames.SITE_TABLE,
        FlatfileNames.PHASE_ARRIVAL_TABLE,
        FlatfileNames.PROPAGATION_TABLE,
        FlatfileNames.GMC_PREDICTIONS,
        FlatfileNames.SNR_METADATA,
        FlatfileNames.GROUND_MOTION_IM_000_FLAT,
        FlatfileNames.GROUND_MOTION_IM_090_FLAT,
        FlatfileNames.GROUND_MOTION_IM_VER_FLAT,
        FlatfileNames.GROUND_MOTION_IM_ROTD0_FLAT,
        FlatfileNames.GROUND_MOTION_IM_ROTD100_FLAT,
        FlatfileNames.GROUND_MOTION_IM_GEOM_FLAT,
        FlatfileNames.GROUND_MOTION_IM_EAS_FLAT,
    ]

    for file in file_to_filter:
        # Load the new file and filter based on record_id
        df = pd.read_csv(flatfile_dir / file, dtype={"evid": str})
        if file == FlatfileNames.EARTHQUAKE_SOURCE_TABLE:
            # filter by evid
            df_filtered = df[df["evid"].isin(rotd50_flat["evid"])]
        elif file == FlatfileNames.STATION_MAGNITUDE_TABLE:
            # Ensure loc is str
            df["loc"] = df["loc"].astype(str)
            # Make the record_id column
            df["record_id"] = (
                df["evid"]
                + "_"
                + df["sta"]
                + "_"
                + df["chan"].str[:2]
                + "_"
                + df["loc"]
            )
            df_filtered = df[df["record_id"].isin(rotd50_flat["record_id"])]
            # remove the record_id column
            df_filtered = df_filtered.drop(columns=["record_id"])
        elif file == FlatfileNames.SITE_TABLE:
            df_filtered = df[df["sta"].isin(rotd50_flat["sta"])]
        elif file == FlatfileNames.PROPAGATION_TABLE:
            # Make the evid_sta column
            df["evid_sta"] = df["evid"] + "_" + df["sta"]
            # Assert the same length of unique values
            assert len(df["evid_sta"].unique()) == len(df)
            # Create the rodtd50 evid_sta
            rotd50_flat["evid_sta"] = rotd50_flat["evid"] + "_" + rotd50_flat["sta"]
            df_filtered = df[df["evid_sta"].isin(rotd50_flat["evid_sta"])]
            # remove the evid_sta column
            df_filtered = df_filtered.drop(columns=["evid_sta"])
            rotd50_flat = rotd50_flat.drop(columns=["evid_sta"])
        elif file == FlatfileNames.GMC_PREDICTIONS:
            df_filtered = df[df["record"].isin(rotd50_flat["record_id"])]
        else:
            df_filtered = df[df["record_id"].isin(rotd50_flat["record_id"])]
        df_filtered.to_csv(final_output / file, index=False)


def filter_has_score_mean(catalog: pd.DataFrame, bypass_records: np.ndarray = None):
    """
    Filter the catalog based on if there is a score from GMC.

    Parameters
    ----------
    catalog : pd.DataFrame
        The catalog dataframe to filter
    bypass_records : np.ndarray, optional
        The records to bypass the quality

    Returns
    -------
    pd.DataFrame
        The filtered catalog
    pd.DataFrame
        The skipped records
    """
    # Find records that do not have a score value (is same across all components)
    has_score_filter = catalog[catalog["score_X"].isna()]

    # Remove the bypass records if they exist
    if bypass_records is not None:
        has_score_filter = has_score_filter[
            ~has_score_filter["record_id"].isin(bypass_records)
        ]

    # Create the skipped_records dataframe from has_score_filter
    skipped_records = pd.DataFrame(
        {
            "record_id": has_score_filter["record_id"],
            "reason": "No score values from GMC",
        }
    )

    # Filter out the has_score records out of the catalog
    catalog = catalog[~catalog["record_id"].isin(has_score_filter["record_id"])]

    return catalog, skipped_records


def filter_score_mean(
    catalog: pd.DataFrame,
    score_min: float,
    bypass_records: np.ndarray = None,
    include_z: bool = False,
):
    """
    Filter the catalog based on the score_mean value from GMC.
    Only looks at X and Y components by default, can include Z.

    Parameters
    ----------
    catalog : pd.DataFrame
        The catalog dataframe to filter
    score_min : float
        The minimum score value to filter on
    bypass_records : np.ndarray, optional
        The records to bypass the quality checks
    include_z : bool, optional
        Whether to include the Z component, by default False

    Returns
    -------
    pd.DataFrame
        The filtered catalog
    pd.DataFrame
        The skipped records
    """
    # Find records that have too low of a score_X or score_Y value (or score_Z if include_z)
    score_min_filter = catalog[
        (
            (catalog["score_X"] < score_min)
            | (catalog["score_Y"] < score_min)
            | (catalog["score_Z"] < score_min)
            if include_z
            else (catalog["score_X"] < score_min) | (catalog["score_Y"] < score_min)
        )
    ]

    # Remove the bypass records if they exist
    if bypass_records is not None:
        score_min_filter = score_min_filter[
            ~score_min_filter["record_id"].isin(bypass_records)
        ]

    # Create the skipped_records dataframe from score_min_filter
    skipped_records = pd.DataFrame(
        {
            "record_id": score_min_filter["record_id"],
            "reason": f"Score mean is less than {score_min}",
        }
    )

    # Filter out the score_min records out of the catalog
    catalog = catalog[~catalog["record_id"].isin(score_min_filter["record_id"])]

    return catalog, skipped_records


def filter_multi_mean(
    catalog: pd.DataFrame,
    multi_max: float,
    bypass_records: np.ndarray = None,
    include_z: bool = False,
):
    """
    Filter the catalog based on the multi_mean value
    Only looks at X and Y components by default, can include Z.

    Parameters
    ----------
    catalog : pd.DataFrame
        The catalog dataframe to filter
    multi_max : float
        The maximum multi_mean value to filter on
    bypass_records : np.ndarray, optional
        The records to bypass the quality checks
    include_z : bool, optional
        Whether to include the Z component, by default False

    Returns
    -------
    pd.DataFrame
        The filtered catalog
    pd.DataFrame
        The skipped records
    """
    # Find records that have too high of a multi_X or multi_Y or multi_Z value
    multi_max_filter = catalog[
        (
            (catalog["multi_X"] > multi_max)
            | (catalog["multi_Y"] > multi_max)
            | (catalog["multi_Z"] > multi_max)
            if include_z
            else ((catalog["multi_X"] > multi_max) | (catalog["multi_Y"] > multi_max))
        )
    ]

    # Remove the bypass records if they exist
    if bypass_records is not None:
        multi_max_filter = multi_max_filter[
            ~multi_max_filter["record_id"].isin(bypass_records)
        ]

    # Create the skipped_records dataframe from multi_max_filter
    skipped_records = pd.DataFrame(
        {
            "record_id": multi_max_filter["record_id"],
            "reason": f"Multi mean is greater than {multi_max}",
        }
    )

    # Filter out the multi_max records out of the catalog
    catalog = catalog[~catalog["record_id"].isin(multi_max_filter["record_id"])]

    return catalog, skipped_records


def filter_fmax(
    catalog: pd.DataFrame, fmax_min: float, bypass_records: np.ndarray = None
):
    """
    Filter the catalog based on the fmax_min value

    Parameters
    ----------
    catalog : pd.DataFrame
        The catalog dataframe to filter
    fmax_min : float
        The minimum fmax value to filter on
    bypass_records : np.ndarray, optional
        The records to bypass the quality checks

    Returns
    -------
    pd.DataFrame
        The filtered catalog
    pd.DataFrame
        The skipped records
    """
    # Find fmax_min
    catalog.loc[:, "fmax_min"] = catalog[["fmax_X", "fmax_Y", "fmax_Z"]].apply(
        min, axis=1
    )

    # Find records that have too low of a fmax_min value
    fmax_min_filter = catalog[catalog["fmax_min"] < fmax_min]

    # Remove the bypass records if they exist
    if bypass_records is not None:
        fmax_min_filter = fmax_min_filter[
            ~fmax_min_filter["record_id"].isin(bypass_records)
        ]

    # Create the skipped_records dataframe from fmax_min_filter
    skipped_records = pd.DataFrame(
        {
            "record_id": fmax_min_filter["record_id"],
            "reason": f"Fmax value is less than {fmax_min}",
        }
    )

    # Filter out the fmax_min records out of the catalog
    catalog = catalog[~catalog["record_id"].isin(fmax_min_filter["record_id"])]

    # Remove the fmax_min column
    catalog = catalog.drop(columns=["fmax_min"])

    return catalog, skipped_records


def filter_fmin(
    catalog: pd.DataFrame, fmin_max: float, bypass_records: np.ndarray = None
):
    """
    Filter the catalog based on the fmin_max value

    Parameters
    ----------
    catalog : pd.DataFrame
        The catalog dataframe to filter
    fmin_max : float
        The maximum fmin value to filter on
    bypass_records : np.ndarray, optional
        The records to bypass the quality checks

    Returns
    -------
    pd.DataFrame
        The filtered catalog
    pd.DataFrame
        The skipped records
    """
    # Find records that have too high of a fmin_max value
    fmin_max_filter = catalog[catalog["fmin_max"] > fmin_max]

    # Remove the bypass records if they exist
    if bypass_records is not None:
        fmin_max_filter = fmin_max_filter[
            ~fmin_max_filter["record_id"].isin(bypass_records)
        ]

    # Create the skipped_records dataframe from fmin_max_filter
    skipped_records = pd.DataFrame(
        {
            "record_id": fmin_max_filter["record_id"],
            "reason": f"Fmin value is greater than {fmin_max}",
        }
    )

    # Filter out the fmin_max records out of the catalog
    catalog = catalog[~catalog["record_id"].isin(fmin_max_filter["record_id"])]

    return catalog, skipped_records


def filter_missing_sta_info(catalog: pd.DataFrame, bypass_records: np.ndarray = None):
    """
    Filter the catalog based on the missing station information

    Parameters
    ----------
    catalog : pd.DataFrame
        The catalog dataframe to filter
    bypass_records : np.ndarray, optional
        The records to bypass the quality checks

    Returns
    -------
    pd.DataFrame
        The filtered catalog
    pd.DataFrame
        The skipped records
    """
    # Find records that are missing station information
    missing_sta_filter = catalog[catalog["Vs30"].isna()]

    # Remove the bypass records if they exist
    if bypass_records is not None:
        missing_sta_filter = missing_sta_filter[
            ~missing_sta_filter["record_id"].isin(bypass_records)
        ]

    # Create the skipped_records dataframe from missing_sta_filter
    skipped_records = pd.DataFrame(
        {
            "record_id": missing_sta_filter["record_id"],
            "reason": "Missing station information",
        }
    )

    # Filter out the missing_sta records out of the catalog
    catalog = catalog[~catalog["record_id"].isin(missing_sta_filter["record_id"])]

    return catalog, skipped_records


def filter_ground_level_locations(
    catalog: pd.DataFrame, bypass_records: np.ndarray = None
):
    """
    Filter the catalog based on the ground level locations

    Parameters
    ----------
    catalog : pd.DataFrame
        The catalog dataframe to filter
    bypass_records : np.ndarray, optional
        The records to bypass the quality checks


    Returns
    -------
    pd.DataFrame
        The filtered catalog
    pd.DataFrame
        The skipped records
    """
    # Filter records that are not ground level
    ground_level_filter = catalog[~catalog["is_ground_level"]]

    # Remove the bypass records if they exist
    if bypass_records is not None:
        ground_level_filter = ground_level_filter[
            ~ground_level_filter["record_id"].isin(bypass_records)
        ]

    # Create the skipped_records dataframe from ground_level_filter
    skipped_records = pd.DataFrame(
        {
            "record_id": ground_level_filter["record_id"],
            "reason": "Not ground level location",
        }
    )

    # Filter out the non ground_level records out of the catalog
    catalog = catalog[~catalog["record_id"].isin(ground_level_filter["record_id"])]

    return catalog, skipped_records


def apply_clipNet_filter(
    catalog: pd.DataFrame,
    clipped_records_ffp: Path,
    bypass_records: np.ndarray = None,
):
    """
    Apply the ClipNet filter to the catalog
    Removes the clipped records from the catalog and creates a skipped records dataframe

    Parameters
    ----------
    catalog : pd.DataFrame
        The catalog dataframe to filter
    clipped_records_ffp : Path
        The file path to the clipped records (created during the GeoNet processing)
    bypass_records : np.ndarray, optional
        The records to bypass the quality

    Returns
    -------
    pd.DataFrame
        The filtered catalog
    pd.DataFrame
        The skipped records
    """
    # Read the clipped records
    try:
        clipped_records = pd.read_csv(clipped_records_ffp)
    except pd.errors.EmptyDataError:
        return catalog, pd.DataFrame(columns=["record_id", "reason"])

    # Remove the bypass records if they exist
    if bypass_records is not None:
        clipped_records = clipped_records[
            ~clipped_records["record_id"].isin(bypass_records)
        ]

    # Create the skipped_records dataframe from clipped_records
    skipped_records = pd.DataFrame(
        {
            "record_id": clipped_records["record_id"],
            "reason": "Clipped by ClipNet",
        }
    )

    # Filter out the clipped records out of the catalog
    catalog = catalog[~catalog["record_id"].isin(clipped_records["record_id"])]

    return catalog, skipped_records


def filter_duplicate_channels(catalog: pd.DataFrame, bypass_records: np.ndarray = None):
    """
    Filter the catalog based on the duplicate channels.
    Selects HN over BN except for the bypass records if the BN
    for the duplicate evid / sta is selected.

    Parameters
    ----------
    catalog : pd.DataFrame
        The catalog dataframe to filter
    bypass_records : np.ndarray, optional
        The records to bypass the quality checks

    Returns
    -------
    pd.DataFrame
        The filtered catalog
    pd.DataFrame
        The skipped records
    """
    # Remove all channels that are not HN or BN
    catalog = catalog[catalog["chan"].isin(["HN", "BN"])]

    # Find same evid_sta combos by combining evid and sta columns
    catalog["evid_sta"] = catalog["evid"].astype(str) + "_" + catalog["sta"]

    # Get the ones that are duplicated
    dup_mask = catalog["evid_sta"].duplicated(keep=False)

    # Select all the BN ones from the original dataframe to remove that are duplicates
    duplicate_channels_filter = catalog.loc[dup_mask & (catalog["chan"] == "BN")]

    # Remove the bypass records if they exist and add other duplicated channels to ignore
    if bypass_records is not None:
        # Get the catalog records that are in the bypass_records
        bypass_records_mask = catalog.loc[
            catalog["record_id"].isin(bypass_records), "evid_sta"
        ]
        bypass_records_mask = catalog[catalog["evid_sta"].isin(bypass_records_mask)]

        # remove the bypass records from the bypass_records_mask
        add_to_duplicated = bypass_records_mask[
            ~bypass_records_mask["record_id"].isin(bypass_records)
        ]

        # Add the non bypass records to the duplicate_channels_filter that are duplicates
        duplicate_channels_filter = pd.concat(
            [
                duplicate_channels_filter,
                catalog.loc[catalog["record_id"].isin(add_to_duplicated["record_id"])],
            ]
        )

        # Remove the bypass records from the duplicate_channels_filter
        duplicate_channels_filter = duplicate_channels_filter[
            ~duplicate_channels_filter["record_id"].isin(bypass_records)
        ]

    # Create the skipped_records dataframe from duplicate_channels_filter
    skipped_records = pd.DataFrame(
        {
            "record_id": duplicate_channels_filter["record_id"],
            "reason": "Duplicate channels",
        }
    )

    # Filter out the duplicate channel records out of the catalog
    catalog = catalog[
        ~catalog["record_id"].isin(duplicate_channels_filter["record_id"])
    ]

    # Ensure that there is no duplictes in the evid_sta column
    assert len(catalog["evid_sta"].unique()) == len(catalog)

    # Remove the evid_sta column
    catalog = catalog.drop(columns=["evid_sta"])

    return catalog, skipped_records


def apply_all_filters(
    catalog: pd.DataFrame,
    clipped_records_ffp: Path,
    bypass_records: np.ndarray = None,
    score_min: float = None,
    multi_max: float = None,
    fmax_min: float = None,
    fmin_max: float = None,
):
    """
<<<<<<< HEAD
    Apply all the quality filters to the catalog
    Does the following:
    1) Filter by contains GMC predictions
    2) Filter by score mean
    3) Filter by multi mean
    4) Filter by fmax
    5) Filter by fmin
    6) Filter by missing station information
    7) Ensure we use ground level locations
    8) Filter out clipped records
    9) Select which channel to use for duplicate HN, BN for the same evid / sta
=======
    Apply all the quality filters to the catalog.

    This function performs the following filtering steps:
    1) Filter by presence of GMC predictions.
    2) Filter by score mean.
    3) Filter by multi mean.
    4) Filter by fmax.
    5) Filter by fmin.
    6) Ensure only ground level locations are used.
    7) Filter out clipped records.
    8) Select the appropriate channel for duplicate HN/BN records for the same event/station.
>>>>>>> 6ced9152

    Parameters
    ----------
    catalog : pd.DataFrame
        The catalog dataframe to filter.
    clipped_records_ffp : Path
        The file path to the clipped records (created during GeoNet processing).
    bypass_records : np.ndarray, optional
        The records to bypass the quality checks.
    score_min : float, optional
        The minimum score value to filter on.
    multi_max : float, optional
        The maximum multi_mean value to filter on.
    fmax_min : float, optional
        The minimum fmax value to filter on.
    fmin_max : float, optional
        The maximum fmin value to filter on.

    Returns
    -------
    pd.DataFrame
        The filtered catalog.
    pd.DataFrame
        The skipped records.
    """

    config = cfg.Config()

    # Get the config values if they are not provided
    score_min = score_min if score_min is not None else config.get_value("score_min")
    multi_max = multi_max if multi_max is not None else config.get_value("multi_max")
    fmax_min = fmax_min if fmax_min is not None else config.get_value("fmax_min")
    fmin_max = fmin_max if fmin_max is not None else config.get_value("fmin_max")

    # Filter by has score mean
    catalog, skipped_records_has_score = filter_has_score_mean(catalog, bypass_records)

    # Filter by score mean
    catalog, skipped_records_score = filter_score_mean(
        catalog, score_min, bypass_records
    )

    # Filter by multi mean
    catalog, skipped_records_multi = filter_multi_mean(
        catalog, multi_max, bypass_records
    )

    # Filter by fmax
    catalog, skipped_records_fmax = filter_fmax(catalog, fmax_min, bypass_records)

    # Filter by fmin
    catalog, skipped_records_fmin = filter_fmin(catalog, fmin_max, bypass_records)

    # Filter by missing station information
    catalog, skipped_records_sta = filter_missing_sta_info(catalog, bypass_records)

    # Filter by ground level locations
    catalog, skipped_records_ground = filter_ground_level_locations(
        catalog, bypass_records
    )

    # Filter by clipped records
    catalog, skipped_records_clipped = apply_clipNet_filter(
        catalog, clipped_records_ffp, bypass_records
    )

    # Filter by duplicate channels
    catalog, skipped_records_duplicate = filter_duplicate_channels(
        catalog, bypass_records
    )

    # Combine all the skipped records
    skipped_records = pd.concat(
        [
            skipped_records_has_score,
            skipped_records_score,
            skipped_records_multi,
            skipped_records_fmax,
            skipped_records_fmin,
            skipped_records_ground,
            skipped_records_duplicate,
        ]
    )

    return catalog, skipped_records


def create_quality_db(
    main_dir: Path,
    bypass_records_ffp: Path = None,
):
    """
    Create the quality database by running the following checks:
    1) Check there are GMC predictions
    2) Check against GMC predictions score mean
    3) Check against GMC predictions multi mean
    3) Check against GMC predictions fmax
    5) Check against GMC predictions fmin
    6) Ensure we use ground level locations
    7) Filter out clipped records
    8) Select which channel to use for duplicate HN, BN for the same evid / sta

    Parameters
    ----------
    main_dir : Path
        The main directory of the NZGMDB results (Highest level directory)
    bypass_records_ffp : Path, optional
        The file path to the records that will bypass the quality checks
    """
    # Make the quality db directory
    output_dir = main_dir / "quality_db"
    output_dir.mkdir(exist_ok=True)

    # Load the ground motion im catalog
    flatfile_dir = file_structure.get_flatfile_dir(main_dir)
    gm_df = pd.read_csv(
        flatfile_dir / file_structure.FlatfileNames.GROUND_MOTION_IM_ROTD50_FLAT,
        dtype={"evid": str},
    )

    # Get the clipped records
    clipped_records_ffp = (
        flatfile_dir / file_structure.SkippedRecordFilenames.CLIPPED_RECORDS
    )

    # Load the bypass records if they exist
    bypass_records = (
        pd.read_csv(bypass_records_ffp)["record_id"].to_numpy()
        if bypass_records_ffp
        else None
    )

    # Apply all the filters
    gm_df, skipped_records = apply_all_filters(
        gm_df, clipped_records_ffp, bypass_records
    )

    # Filter the other flatfiles based on the records in the rotd50_flat dataframe
    filter_flatfiles_on_catalouge(flatfile_dir, output_dir, gm_df)

    # Save the gm_df and skipped_records
    gm_df.to_csv(output_dir / FlatfileNames.GROUND_MOTION_IM_ROTD50_FLAT, index=False)
    skipped_records.to_csv(
        flatfile_dir / file_structure.SkippedRecordFilenames.QUALITY_SKIPPED_RECORDS,
        index=False,
    )<|MERGE_RESOLUTION|>--- conflicted
+++ resolved
@@ -570,19 +570,6 @@
     fmin_max: float = None,
 ):
     """
-<<<<<<< HEAD
-    Apply all the quality filters to the catalog
-    Does the following:
-    1) Filter by contains GMC predictions
-    2) Filter by score mean
-    3) Filter by multi mean
-    4) Filter by fmax
-    5) Filter by fmin
-    6) Filter by missing station information
-    7) Ensure we use ground level locations
-    8) Filter out clipped records
-    9) Select which channel to use for duplicate HN, BN for the same evid / sta
-=======
     Apply all the quality filters to the catalog.
 
     This function performs the following filtering steps:
@@ -591,10 +578,10 @@
     3) Filter by multi mean.
     4) Filter by fmax.
     5) Filter by fmin.
-    6) Ensure only ground level locations are used.
-    7) Filter out clipped records.
-    8) Select the appropriate channel for duplicate HN/BN records for the same event/station.
->>>>>>> 6ced9152
+    6) Filter by missing station information
+    7) Ensure only ground level locations are used.
+    8) Filter out clipped records.
+    9) Select the appropriate channel for duplicate HN/BN records for the same event/station.
 
     Parameters
     ----------
