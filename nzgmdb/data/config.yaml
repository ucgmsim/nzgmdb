# Description: Configuration file for the NZGMDB
# Geonet filters
min_mag: 4
max_mag: 10
# Geonet Variables
geonet_url: https://quakesearch.geonet.org.nz
bbox:
  - 165.5205
  - -49.1817
  - -176.9238
  - -32.2871
cmt_url: https://raw.githubusercontent.com/GeoNet/data/main/moment-tensor/GeoNet_CMT_solutions.csv
nzsmdb_url: https://raw.githubusercontent.com/GeoNet/data/main/nzsmd-flatfiles/NZdatabase_flatfile_FAS_horizontal_GeoMean.csv
ll_num: 4326
nztm_num: 2193
# Mseed Variables
vs30: 500
min_time_difference: 15
ds_multiplier: 10
channel_codes:
  - HN?
  - BN?
# GMProcess Variables
gmprocess_url: https://earthquake.usgs.gov/fdsnws/event/1/query
search_radius: 25 # In Kilometers
mag_range: 1
time_range: 360 # In Seconds
# SNR
common_frequency_start: 0.01318257
common_frequency_end: 100
common_frequency_num: 389
g: 9.81
<<<<<<< HEAD
# IM Calculation
ims:
  - PGA
  - PGV
  - CAV
  - AI
  - Ds575
  - Ds595
  - MMI
  - pSA
  - FAS
psa_periods: [0.01, 0.02, 0.03, 0.04, 0.05, 0.075, 0.1, 0.12, 0.15, 0.17, 0.2, 0.25, 0.3, 0.4, 0.5, 0.6, 0.7, 0.75, 0.8, 0.9, 1.0, 1.25, 1.5, 2.0, 2.5, 3.0, 4.0, 5.0, 6.0, 7.5, 10.0]
fas_start: -1
fas_end: 2
fas_num: 100
fas_base: 10
=======
# Processing
taper_fraction: 0.05
zero_padding_time: 5
no_response_stations:
  - CPLB
no_response_conversion: 1000000
low_cut_default: 0.05
order_default: 4
poly_order_default: 6
>>>>>>> 2388690e
<|MERGE_RESOLUTION|>--- conflicted
+++ resolved
@@ -30,7 +30,15 @@
 common_frequency_end: 100
 common_frequency_num: 389
 g: 9.81
-<<<<<<< HEAD
+# Processing
+taper_fraction: 0.05
+zero_padding_time: 5
+no_response_stations:
+  - CPLB
+no_response_conversion: 1000000
+low_cut_default: 0.05
+order_default: 4
+poly_order_default: 6
 # IM Calculation
 ims:
   - PGA
@@ -46,15 +54,4 @@
 fas_start: -1
 fas_end: 2
 fas_num: 100
-fas_base: 10
-=======
-# Processing
-taper_fraction: 0.05
-zero_padding_time: 5
-no_response_stations:
-  - CPLB
-no_response_conversion: 1000000
-low_cut_default: 0.05
-order_default: 4
-poly_order_default: 6
->>>>>>> 2388690e
+fas_base: 10