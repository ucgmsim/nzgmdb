--- conflicted
+++ resolved
@@ -30,7 +30,6 @@
 common_frequency_end: 100
 common_frequency_num: 389
 g: 9.81
-<<<<<<< HEAD
 # fmax
 # fmax - calculate fny = 1 / current_row["delta"].iloc[fny_param_index] * fny_param_1 * fny_param_2
 fny_param_index: 0
@@ -53,7 +52,8 @@
 # fmax - compute fmax for each component
 min_freq_Hz: 4
 snr_thresh: 3
-=======
+
+
 # Processing
 taper_fraction: 0.05
 zero_padding_time: 5
@@ -62,5 +62,4 @@
 no_response_conversion: 1000000
 low_cut_default: 0.05
 order_default: 4
-poly_order_default: 6
->>>>>>> f76c06e7
+poly_order_default: 6