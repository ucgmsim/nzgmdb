--- conflicted
+++ resolved
@@ -20,17 +20,8 @@
 channel_codes:
   - HN?
   - BN?
-<<<<<<< HEAD
-  - EN?
-  - HH?
-  - BH?
-  - EH?
-  - SH?
-# SNR Variables
-=======
 # GMProcess Variables
 gmprocess_url: https://earthquake.usgs.gov/fdsnws/event/1/query
 search_radius: 25 # In Kilometers
 mag_range: 1
-time_range: 360 # In Seconds
->>>>>>> f26f70fc
+time_range: 360 # In Seconds