# Description: Configuration file for the NZGMDB
# Geonet filters
min_mag: 4
max_mag: 10
# Geonet Variables
geonet_url: https://quakesearch.geonet.org.nz
bbox:
  - 165.5205
  - -49.1817
  - -176.9238
  - -32.2871
cmt_url: https://raw.githubusercontent.com/GeoNet/data/main/moment-tensor/GeoNet_CMT_solutions.csv
nzsmdb_url: https://raw.githubusercontent.com/GeoNet/data/main/nzsmd-flatfiles/NZdatabase_flatfile_FAS_horizontal_GeoMean.csv
ll_num: 4326
nztm_num: 2193
# Mseed Variables
vs30: 500
min_time_difference: 15
ds_multiplier: 10
channel_codes:
  - HN?
  - BN?
# GMProcess Variables
gmprocess_url: https://earthquake.usgs.gov/fdsnws/event/1/query
search_radius: 25 # In Kilometers
mag_range: 1
time_range: 360 # In Seconds
# SNR
common_frequency_start: 0.01318257
common_frequency_end: 100
common_frequency_num: 389
g: 9.81
# Processing
taper_fraction: 0.05
zero_padding_time: 5
no_response_stations:
  - CPLB
no_response_conversion: 1000000
low_cut_default: 0.05
order_default: 4
poly_order_default: 6
<<<<<<< HEAD
# Filtering
fmax_min: 4.1
score_min: 0.5
fmin_max: 2
multi_max: 0.2
# Clipping
mag_clip_low: 3.0
mag_clip_high: 8.8
dist_clip_low: 0.0
dist_clip_high: 645.0
clip_threshold: 0.2
=======
# IM Calculation
ims:
  - PGA
  - PGV
  - CAV
  - AI
  - Ds575
  - Ds595
  - MMI
  - pSA
  - FAS
psa_periods: [0.01, 0.02, 0.03, 0.04, 0.05, 0.075, 0.1, 0.12, 0.15, 0.17, 0.2, 0.25, 0.3, 0.4, 0.5, 0.6, 0.7, 0.75, 0.8, 0.9, 1.0, 1.25, 1.5, 2.0, 2.5, 3.0, 4.0, 5.0, 6.0, 7.5, 10.0]
components:
    - "000"
    - "090"
    - "ver"
    - "rotd50"
    - "rotd100"
fas_start: -1
fas_end: 2
fas_num: 100
fas_base: 10
>>>>>>> 38e1178a
<|MERGE_RESOLUTION|>--- conflicted
+++ resolved
@@ -39,7 +39,6 @@
 low_cut_default: 0.05
 order_default: 4
 poly_order_default: 6
-<<<<<<< HEAD
 # Filtering
 fmax_min: 4.1
 score_min: 0.5
@@ -51,7 +50,6 @@
 dist_clip_low: 0.0
 dist_clip_high: 645.0
 clip_threshold: 0.2
-=======
 # IM Calculation
 ims:
   - PGA
@@ -73,5 +71,4 @@
 fas_start: -1
 fas_end: 2
 fas_num: 100
-fas_base: 10
->>>>>>> 38e1178a
+fas_base: 10