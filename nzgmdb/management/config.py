--- conflicted
+++ resolved
@@ -1,10 +1,8 @@
-<<<<<<< HEAD
-from enum import Enum
-=======
 """
 Module to manage the configuration file for constants and configuration settings for an NZGMDB run.
 """
->>>>>>> 6ced9152
+
+from enum import Enum
 
 import yaml
 
@@ -122,9 +120,7 @@
         """
         if key in self._config_data:
             return self._config_data[key]
-<<<<<<< HEAD
-        else:
-            return KeyError(f"Error: Key '{key}' not found in {self.config_path}")
+        raise KeyError(f"Error: Key '{key}' not found in {self.config_path}")
 
     def get_n_procs(self, machine_name: MachineName, step: WorkflowStep):
         """
@@ -159,7 +155,4 @@
                 f"Workflow step '{step.value}' not found for machine '{machine_name.value}' in the configuration."
             )
 
-        return n_procs
-=======
-        raise KeyError(f"Error: Key '{key}' not found in {self.config_path}")
->>>>>>> 6ced9152
+        return n_procs