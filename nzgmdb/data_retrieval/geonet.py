--- conflicted
+++ resolved
@@ -332,19 +332,17 @@
                 continue
         except TypeError:
             stats = mseed[0].stats
-            skipped_records.append(
+            clipped_records.append(
                 [
                     f"{event_id}_{stats.station}_{stats.location}_{stats.channel}",
                     "TypeError when checking for all 0's",
                 ]
             )
-            continue
 
         # Calculate clip to determine if the record should be dropped
         # clip = filtering.get_clip_probability(pref_mag, r_hyp, st)
 
         # Check if the record should be dropped
-<<<<<<< HEAD
         # if clip > threshold:
         #     stats = mseed[0].stats
         #     skipped_records.append(
@@ -354,16 +352,6 @@
         #         ]
         #     )
         #     continue
-=======
-        if clip > threshold:
-            stats = mseed[0].stats
-            clipped_records.append(
-                [
-                    f"{event_id}_{stats.station}_{stats.location}_{stats.channel}",
-                    "Clipped",
-                ]
-            )
->>>>>>> 7617c5cd
 
         # Create the directory structure for the given event
         year = event_cat.origins[0].time.year
