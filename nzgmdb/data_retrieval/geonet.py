--- conflicted
+++ resolved
@@ -281,8 +281,6 @@
         The site table to extract the vs30 value from
     only_record_ids : pd.DataFrame (optional)
         Will only fetch the data for the record ids in the df
-<<<<<<< HEAD
-=======
 
     Returns
     -------
@@ -292,7 +290,6 @@
         The skipped records
     list
         The clipped records
->>>>>>> 6ced9152
     """
     sta_mag_line = []
     skipped_records = []
@@ -472,10 +469,7 @@
     mw_rrup_data: interp1d,
     only_sites: list[str] = None,
     only_record_ids: pd.DataFrame = None,
-<<<<<<< HEAD
     n_procs: int = 1,
-=======
->>>>>>> 6ced9152
 ):
     """
     Fetch the event data from the geonet client to form the event and magnitude dataframes
@@ -498,16 +492,13 @@
         Will only fetch the data for the sites in the list
     only_record_ids : pd.DataFrame (optional)
         Will only fetch the data for the record ids in the df, should all be a subset of the only_sites list
-<<<<<<< HEAD
     n_procs : int (optional)
         The number of processes to run, to multiprocess over sites (when not using mp over events)
-=======
 
     Returns
     -------
     EventData
         The parsed event data.
->>>>>>> 6ced9152
     """
     # Get the catalog information
     cat = client_NZ.get_events(eventid=event_id)
@@ -585,53 +576,6 @@
             skipped_records.extend(new_skipped_records)
             clipped_records.extend(new_clipped_records)
 
-<<<<<<< HEAD
-=======
-        # Filter the only_record_ids to only include the event_id
-        if only_record_ids is not None:
-            event_only_record_ids = only_record_ids[
-                only_record_ids["record_id"].str.contains(f"^{event_id}_")
-            ]
-            if event_only_record_ids.empty:
-                return [], [], [], []
-        else:
-            event_only_record_ids = None
-
-        # Loop through the Inventory Subset of Networks / Stations
-        for network in inv_sub_sta:
-            for station in network:
-                # Check if the station is in the only_sites list if only_sites is defined
-                if only_sites is None or station.code in only_sites:
-                    # Filter the only_record_ids to only include the station code if it is defined
-                    if event_only_record_ids is not None:
-                        site_only_record_ids = event_only_record_ids[
-                            event_only_record_ids["record_id"].str.contains(
-                                f"_{station.code}_"
-                            )
-                        ]
-                        if site_only_record_ids.empty:
-                            continue
-                    else:
-                        site_only_record_ids = None
-                    # Get the station magnitude lines
-                    sta_mag_line, new_skipped_records, new_clipped_records = (
-                        fetch_sta_mag_line(
-                            station,
-                            network,
-                            event_cat,
-                            event_id,
-                            main_dir,
-                            client_NZ,
-                            event_line[7],
-                            event_line[8],
-                            site_table,
-                            site_only_record_ids,
-                        )
-                    )
-                    sta_mag_lines.extend(sta_mag_line)
-                    skipped_records.extend(new_skipped_records)
-                    clipped_records.extend(new_clipped_records)
->>>>>>> 6ced9152
     else:
         sta_mag_lines, skipped_records, clipped_records = None, None, None
 
@@ -649,10 +593,7 @@
     n_procs: int = 1,
     only_sites: list[str] = None,
     only_record_ids: pd.DataFrame = None,
-<<<<<<< HEAD
     mp_sites: bool = False,
-=======
->>>>>>> 6ced9152
 ):
     """
     Process a batch of events to fetch the event data and create the dataframes
@@ -679,7 +620,6 @@
         Will only fetch the data for the sites in the list
     only_record_ids : pd.DataFrame (optional)
         Will only fetch the data for the record ids in the df, should all be a subset of the only_sites list
-<<<<<<< HEAD
     mp_sites : bool (optional)
         Whether to multiprocess over sites (when not using mp over events)
     """
@@ -715,26 +655,6 @@
                 ),
                 batch_events,
             )
-=======
-    """
-    # Fetch results
-    with mp.Pool(n_procs) as p:
-        results = p.map(
-            functools.partial(
-                fetch_event_data,
-                main_dir=main_dir,
-                client_NZ=client_NZ,
-                inventory=inventory,
-                site_table=site_table,
-                mags=mags,
-                rrups=rrups,
-                f_rrup=f_rrup,
-                only_sites=only_sites,
-                only_record_ids=only_record_ids,
-            ),
-            batch_events,
-        )
->>>>>>> 6ced9152
 
     # Extract the results
     event_data, sta_mag_data, skipped_records, clipped_records = [], [], [], []
@@ -1022,10 +942,7 @@
                 n_procs,
                 only_sites,
                 only_record_ids,
-<<<<<<< HEAD
                 mp_sites,
-=======
->>>>>>> 6ced9152
             )
 
     # Combine all the event and sta_mag dataframes
