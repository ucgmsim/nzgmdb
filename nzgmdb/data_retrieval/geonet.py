"""
Functions to manage Geonet Data
"""

import datetime
import functools
import io
import multiprocessing as mp
from pathlib import Path

import numpy as np
import obspy
import pandas as pd
import requests
from obspy.clients.fdsn import Client as FDSN_Client
from obspy.core.event import Event, Magnitude
from obspy.core.inventory import Inventory, Network, Station
from pandas.errors import EmptyDataError
from scipy.interpolate import interp1d

from nzgmdb.data_processing import filtering
from nzgmdb.management import config as cfg
from nzgmdb.management import custom_errors, file_structure
from nzgmdb.mseed_management import creation


def get_max_magnitude(magnitudes: list[Magnitude], mag_type: str):
    """
    Helper function to get the maximum magnitude of a certain type

    Parameters
    ----------
    magnitudes : list[Magnitude]
        The list of magnitudes to search through
    mag_type : str
        The magnitude type to search for
    """
    filtered_mags = [
        mag for mag in magnitudes if mag.magnitude_type.lower() == mag_type
    ]
    if filtered_mags:
        return max(filtered_mags, key=lambda mag: mag.station_count)
    return None


def fetch_event_line(event_cat: Event, event_id: str):
    """
    Fetch the event line from the geonet client to be added to the event_df

    Parameters
    ----------
    event_cat : Event
        The event catalog to fetch the data from
    event_id : str
        The event id to add to the event line
    """
    reloc = "no"  # Indicates if an earthquake has been relocated, default to 'no'.

    # Get the preferred magnitude and preferred origin
    preferred_origin = event_cat.preferred_origin()
    preferred_magnitude = event_cat.preferred_magnitude()

    # Extract basic info from the catalog
    ev_datetime = preferred_origin.time
    ev_lat = preferred_origin.latitude
    ev_lon = preferred_origin.longitude
    ev_depth = preferred_origin.depth / 1000
    ev_loc_type = (
        None
        if preferred_origin.method_id is None
        else str(preferred_origin.method_id).split("/")[1]
    )
    ev_loc_grid = (
        None
        if preferred_origin.earth_model_id is None
        else str(preferred_origin.earth_model_id).split("/")[1]
    )
    ev_ndef = (
        None
        if preferred_origin.quality.used_phase_count is None
        else preferred_origin.quality.used_phase_count
    )
    ev_nsta = (
        None
        if preferred_origin.quality.used_station_count is None
        else preferred_origin.quality.used_station_count
    )
    std = (
        None
        if preferred_origin.quality.standard_error is None
        else preferred_origin.quality.standard_error
    )

    pref_mag_type = preferred_magnitude.magnitude_type

    if pref_mag_type.lower() == "m":
        # Get the maximum magnitude of each type
        pref_mag_type = "ML"
        magnitudes = event_cat.magnitudes
        mb_mag = get_max_magnitude(magnitudes, "mb")
        ml_loc_mag = get_max_magnitude(magnitudes, "ml")
        mlv_loc_mag = get_max_magnitude(magnitudes, "mlv")

        if mb_mag:
            # For events with few Mb measures, perform some checks.
            if mb_mag.station_count < 3:
                loc_mag = max(
                    [ml_loc_mag, mlv_loc_mag],
                    key=lambda mag: (mag.station_count if mag else 0),
                )
                if 0 < loc_mag.station_count <= mb_mag.station_count:
                    loc_mag = mb_mag
                    pref_mag_type = "Mb"
            else:
                loc_mag = mb_mag
                pref_mag_type = "Mb"
        else:
            if ml_loc_mag or mlv_loc_mag:
                loc_mag = max(
                    [ml_loc_mag, mlv_loc_mag],
                    key=lambda mag: (mag.station_count if mag else 0),
                )
            else:
                # No ML or MLv, try M
                loc_mag = next(
                    (
                        mag
                        for mag in event_cat.magnitudes
                        if mag.magnitude_type.lower() == "m"
                    ),
                    None,
                )

        # Set the preferred magnitude variables
        pref_mag = loc_mag.mag
        pref_mag_unc = loc_mag.mag_errors.uncertainty
        pref_mag_nmag = len(loc_mag.station_magnitude_contributions)
    else:
        # Set the preferred magnitude variables
        pref_mag = preferred_magnitude.mag
        pref_mag_unc = preferred_magnitude.mag_errors.uncertainty
        pref_mag_nmag = len(preferred_magnitude.station_magnitude_contributions)
    pref_mag_method = "uncorrected"

    # Create the event line
    event_line = [
        event_id,
        ev_datetime,
        ev_lat,
        ev_lon,
        ev_depth,
        ev_loc_type,
        ev_loc_grid,
        pref_mag,
        pref_mag_type,
        pref_mag_method,
        pref_mag_unc,
        preferred_magnitude.mag,
        preferred_magnitude.magnitude_type,
        preferred_magnitude.mag_errors.uncertainty,
        ev_ndef,
        ev_nsta,
        pref_mag_nmag,
        std,
        reloc,
    ]

    return event_line


def get_stations_within_radius(
    event_cat: Event,
    mags: np.ndarray,
    rrups: np.ndarray,
    f_rrup: interp1d,
    inventory: Inventory,
):
    """
    Get the stations within a certain radius of the event

    Parameters
    ----------
    event_cat : Event
        The event catalog to fetch the event data from
    mags : np.ndarray
        The magnitudes from the Mw_rrup file
    rrups : np.ndarray
        The rrups from the Mw_rrup file
    f_rrup : interp1d
        The cubic interpolation function for the magnitude distance relationship
    inventory : Inventory
        The inventory of the stations from all networks to extract the stations from

    Returns
    -------
    inv_sub : Inventory
        The subset of the inventory with the stations within the radius
    """
    preferred_magnitude = event_cat.preferred_magnitude().mag
    preferred_origin = event_cat.preferred_origin()
    event_lat = preferred_origin.latitude
    event_lon = preferred_origin.longitude

    # Get the max radius
    if preferred_magnitude < mags.min():
        rrup = np.array(rrups.min())
    elif preferred_magnitude > mags.max():
        rrup = np.array(rrups.max())
    else:
        rrup = f_rrup(preferred_magnitude)
    maxradius = obspy.geodetics.kilometers2degrees(rrup)

    inv_sub = inventory.select(
        latitude=event_lat, longitude=event_lon, maxradius=maxradius
    )

    return inv_sub


def fetch_sta_mag_line(
    station: Station,
    network: Network,
    event_cat: Event,
    event_id: str,
    main_dir: Path,
    client_NZ: FDSN_Client,
    pref_mag: float,
    pref_mag_type: str,
    site_table: pd.DataFrame,
):
    """
    Fetch the station magnitude line from the geonet client to be added to the sta_mag_df
    Also creates the mseed files for the station

    Parameters
    ----------
    event_cat : Event
        The event catalog to fetch the data from
    event_id : str
        The event id
    main_dir : Path
        The main directory of the NZGMDB results (Highest level directory)
    client_NZ : FDSN_Client
        The geonet client to fetch the data from New Zealand
    inventory : Inventory
        The inventory of the stations from all networks to extract the stations from
    pref_mag : float
        The preferred magnitude
    pref_mag_type : str
        The preferred magnitude type
    site_table : pd.DataFrame
        The site table to extract the vs30 value from
    mags : np.ndarray
        The magnitudes from the Mw_rrup file
    rrups : np.ndarray
        The rrups from the Mw_rrup file
    f_rrup : interp1d
        The cubic interpolation function for the magnitude distance relationship
    only_sites : list[str] (optional)
        Will only fetch the data for the sites in the list
    """
    sta_mag_line = []
    skipped_records = []
    clipped_records = []
    # Get the clipping threshold
    config = cfg.Config()
    threshold = config.get_value("clip_threshold")

    # Get the preferred_origin
    preferred_origin = event_cat.preferred_origin()
    ev_lat = preferred_origin.latitude
    ev_lon = preferred_origin.longitude

    # Get the r_hyp
    dist, _, _ = obspy.geodetics.gps2dist_azimuth(
        ev_lat,
        ev_lon,
        station.latitude,
        station.longitude,
    )
    r_epi = dist / 1000
    ev_depth = preferred_origin.depth / 1000
    r_hyp = ((r_epi) ** 2 + (ev_depth + station.elevation) ** 2) ** 0.5

    # Get the vs30 value
    site_vs30_row = site_table.loc[
        (site_table["net"] == network.code) & (site_table["sta"] == station.code),
        "Vs30",
    ]
    vs30 = None if site_vs30_row.empty else site_vs30_row.values[0]

    # Get the waveforms
    st = creation.get_waveforms(
        preferred_origin,
        client_NZ,
        network.code,
        station.code,
        event_cat.preferred_magnitude().mag,
        r_hyp,
        r_epi,
        vs30,
    )
    # Check that data was found
    if st is None:
        skipped_records.append([f"{event_id}_{station.code}", "No Waveform Data"])
        return sta_mag_line, skipped_records

    # Get the unique channels (Using first 2 keys) and locations
    unique_channels = set([(tr.stats.channel[:2], tr.stats.location) for tr in st])

    # Split the stream into mseeds
    mseeds = creation.split_stream_into_mseeds(st, unique_channels)

    # Get the station magnitudes
    station_magnitudes = [
        mag
        for mag in event_cat.station_magnitudes
        if mag.waveform_id.station_code == station.code
    ]

    for mseed in mseeds:
        # Check the data is not all 0's
        if all([np.allclose(tr.data, 0) for tr in mseed]):
            stats = mseed[0].stats
            skipped_records.append(
                [
                    f"{event_id}_{stats.station}_{stats.location}_{stats.channel}",
                    "All 0's",
                ]
            )
            continue

        # Calculate clip to determine if the record should be dropped
        clip = filtering.get_clip_probability(pref_mag, r_hyp, st)

        # Check if the record should be dropped
        if clip > threshold:
            stats = mseed[0].stats
            clipped_records.append(
                [
                    f"{event_id}_{stats.station}_{stats.location}_{stats.channel}",
                    "Clipped",
                ]
            )

        # Create the directory structure for the given event
        year = event_cat.origins[0].time.year
        mseed_dir = file_structure.get_mseed_dir(main_dir, year, event_id)

        # Write the mseed file
        creation.write_mseed(mseed, event_id, station.code, mseed_dir)

        for trace in mseed:
            chan = trace.stats.channel
            loc = trace.stats.location
            # Find the station magnitude
            # Ensures that the station codes matches and that if the channel code ends with Z then it makes
            # sure that the station magnitude is for the Z channel, otherwise any that match with the first two
            # characters of the channel code is sufficient
            sta_mag = None
            for mag in station_magnitudes:
                if mag.waveform_id.channel_code[:2] == chan[:2]:
                    sta_mag = mag
                    if chan[-1] == "Z":
                        break

            if sta_mag:
                sta_mag_mag = sta_mag.mag
                sta_mag_type = sta_mag.station_magnitude_type
                amp = next(
                    (
                        amp
                        for amp in event_cat.amplitudes
                        if amp.resource_id == sta_mag.amplitude_id
                    ),
                    None,
                )
            else:
                sta_mag_mag = None
                sta_mag_type = pref_mag_type
                amp = None

            # Get the amp values
            amp_amp = amp.generic_amplitude if amp else None
            amp_unit = amp.unit if amp and "unit" in amp else None

            mag_id = f"{event_id}m{len(sta_mag_line) + 1}"
            sta_mag_line.append(
                [
                    mag_id,
                    network.code,
                    station.code,
                    loc,
                    chan,
                    event_id,
                    sta_mag_mag,
                    sta_mag_type,
                    "uncorrected",
                    amp_amp,
                    amp_unit,
                ]
            )
<<<<<<< HEAD
    return sta_mag_line, skipped_records
=======

    return sta_mag_line, skipped_records, clipped_records
>>>>>>> 61b3665d


def fetch_event_data(
    event_id: str,
    main_dir: Path,
    client_NZ: FDSN_Client,
    inventory: Inventory,
    site_table: pd.DataFrame,
    mags: np.ndarray,
    rrups: np.ndarray,
    f_rrup: interp1d,
    only_sites: list[str] = None,
):
    """
    Fetch the event data from the geonet client to form the event and magnitude dataframes

    Parameters
    ----------
    event_id : str
        The event id to fetch the data for
    main_dir : Path
        The main directory of the NZGMDB results (Highest level directory)
    client_NZ : FDSN_Client
        The geonet client to fetch the data from New Zealand
    inventory : Inventory
        The inventory of the stations from all networks to extract the stations from
    site_table : pd.DataFrame
        The site table to extract the vs30 value from
    mags : np.ndarray
        The magnitudes from the Mw_rrup file
    rrups : np.ndarray
        The rrups from the Mw_rrup file
    f_rrup : interp1d
        The cubic interpolation function for the magnitude distance relationship
    only_sites : list[str] (optional)
        Will only fetch the data for the sites in the list
    """
    # Get the catalog information
    cat = client_NZ.get_events(eventid=event_id)
    event_cat = cat[0]

    # Get the event line
    event_line = fetch_event_line(event_cat, event_id)

    if event_line is not None:
        sta_mag_lines = []
        skipped_records = []
        clipped_records = []

        # Get Networks / Stations within a certain radius of the event
        inv_sub_sta = get_stations_within_radius(
            event_cat, mags, rrups, f_rrup, inventory
        )

        # Loop through the Inventory Subset of Networks / Stations
        for network in inv_sub_sta:
            for station in network:
                # Check if the station is in the only_sites list if only_sites is defined
                if only_sites is None or station.code in only_sites:
                    # Get the station magnitude lines
                    sta_mag_line, new_skipped_records, new_clipped_records = (
                        fetch_sta_mag_line(
                            station,
                            network,
                            event_cat,
                            event_id,
                            main_dir,
                            client_NZ,
                            event_line[7],
                            event_line[8],
                            site_table,
                        )
                    )
                    sta_mag_lines.extend(sta_mag_line)
                    skipped_records.extend(new_skipped_records)
                    clipped_records.extend(new_clipped_records)
    else:
        sta_mag_lines, skipped_records, clipped_records = None, None, None

    return event_line, sta_mag_lines, skipped_records, clipped_records


def process_batch(
    batch_events: np.ndarray[str],
    batch_index: int,
    main_dir: Path,
    client_NZ: FDSN_Client,
    inventory: Inventory,
    site_table: pd.DataFrame,
    mags: np.ndarray,
    rrups: np.ndarray,
    f_rrup: interp1d,
    n_procs: int = 1,
    only_sites: list[str] = None,
):
    """
    Process a batch of events to fetch the event data and create the dataframes

    Parameters
    ----------
    batch_events : np.ndarray[str]
        The array of event ids to fetch the data for
    batch_index : int
        The index of the current batch
    main_dir : Path
        The main directory of the NZGMDB results (Highest level directory)
    client_NZ : FDSN_Client
        The geonet client to fetch the data from New Zealand
    inventory : Inventory
        The inventory of the stations from all networks to extract the stations from
    site_table : pd.DataFrame
        The site table to extract the vs30 value from
    mags : np.ndarray
        The magnitudes from the Mw_rrup file
    rrups : np.ndarray
        The rrups from the Mw_rrup file
    f_rrup : interp1d
        The cubic interpolation function for the magnitude distance relationship
    n_procs : int (optional)
        The number of processes to run
    only_sites : list[str] (optional)
        Will only fetch the data for the sites in the list
    """
    # Fetch results
    with mp.Pool(n_procs) as p:
        results = p.map(
            functools.partial(
                fetch_event_data,
                main_dir=main_dir,
                client_NZ=client_NZ,
                inventory=inventory,
                site_table=site_table,
                mags=mags,
                rrups=rrups,
                f_rrup=f_rrup,
                only_sites=only_sites,
            ),
            batch_events,
        )

    # Extract the results
    event_data, sta_mag_data, skipped_records, clipped_records = [], [], [], []
    for result in results:
        (
            finished_event_data,
            finished_sta_mag_data,
            finished_skipped_records,
            finished_clipped_records,
        ) = result
        event_data.append(finished_event_data)
        sta_mag_data.extend(finished_sta_mag_data)
        skipped_records.extend(finished_skipped_records)
        clipped_records.extend(finished_clipped_records)

    # Create the output directory for the batch files
    flatfile_dir = file_structure.get_flatfile_dir(main_dir)
    batch_dir = flatfile_dir / "geonet_batch_files"

    # Create the event df
    event_df = pd.DataFrame(
        event_data,
        columns=[
            "evid",
            "datetime",
            "lat",
            "lon",
            "depth",
            "loc_type",
            "loc_grid",
            "mag",
            "mag_type",
            "mag_method",
            "mag_unc",
            "mag_orig",
            "mag_orig_type",
            "mag_orig_unc",
            "ndef",
            "nsta",
            "nmag",
            "t_res",
            "reloc",
        ],
    )
    # Save the dataframes with a suffix
    event_df.to_csv(
        batch_dir / f"earthquake_source_table_{batch_index}.csv", index=False
    )

    if len(sta_mag_data) > 0:
        sta_mag_df = pd.DataFrame(
            sta_mag_data,
            columns=[
                "magid",
                "net",
                "sta",
                "loc",
                "chan",
                "evid",
                "mag",
                "mag_type",
                "mag_corr_method",
                "amp",
                "amp_unit",
            ],
        )
    else:
        sta_mag_df = pd.DataFrame()

    sta_mag_df.to_csv(
        batch_dir / f"station_magnitude_table_{batch_index}.csv", index=False
    )

    if len(skipped_records) > 0:
        # Create the skipped records df
        skipped_records_df = pd.DataFrame(
            skipped_records, columns=["skipped_records", "reason"]
        )
    else:
        skipped_records_df = pd.DataFrame()

    skipped_records_df.to_csv(
        batch_dir / f"geonet_skipped_records_{batch_index}.csv", index=False
    )

    if len(clipped_records) > 0:
        # Create the clipped records df
        clipped_records_df = pd.DataFrame(
            clipped_records, columns=["record_id", "reason"]
        )
    else:
        clipped_records_df = pd.DataFrame()

    clipped_records_df.to_csv(
        batch_dir / f"geonet_clipped_records_{batch_index}.csv", index=False
    )


def download_earthquake_data(
    start_date: datetime,
    end_date: datetime,
):
    """
    Download the earthquake data files from the geonet website
    and creates a dataframe with the data.

    Extracted into smaller requests to avoid the 20,000 event limit
    to stop their system crashing.

    Parameters
    ----------
    start_date : datetime
        The start date for the data extraction from the earthquake data
    end_date : datetime
        The end date for the data extraction from the earthquake data
    """
    # Define bbox for New Zealand
    config = cfg.Config()
    bbox = ",".join([str(coord) for coord in config.get_value("bbox")])

    # Send API request for the date ranges required
    geonet_url = config.get_value("geonet_url")
    endpoint = (
        f"{geonet_url}/count?bbox={bbox}&startdate={start_date}&enddate={end_date}"
    )
    response = requests.get(endpoint)

    # Check if the response is valid
    if response.status_code != 200:
        raise ValueError("Could not get the earthquake data")

    # Get the response dates
    response_json = response.json()
    # Check that the response has the "dates" key
    if "dates" not in response_json:
        response_dates = [end_date, start_date]
    else:
        response_dates = response_json["dates"]

    # Get the min and max magnitude from the config
    config = cfg.Config()
    min_mag = config.get_value("min_mag")
    max_mag = config.get_value("max_mag")

    # Loop over the dates to extract the csv data to a dataframe
    dfs = []
    for index, first_date in enumerate(response_dates[1:]):
        second_date = response_dates[index]
        endpoint = (
            f"{geonet_url}/csv?bbox={bbox}&startdate={first_date}&enddate={second_date}"
        )
        response = requests.get(endpoint)

        # Check if the response is valid
        if response.status_code != 200:
            raise ValueError("Could not get the earthquake data")

        # Read the response into a dataframe
        df = pd.read_csv(io.StringIO(response.text))
        # Filter the data based on magnitude
        df = df[(df["magnitude"] >= min_mag) & (df["magnitude"] <= max_mag)]

        dfs.append(df)

    # Concatenate the dataframes and sort by origintime
    geonet = (
        pd.concat(dfs, ignore_index=True)
        .sort_values("origintime")
        .reset_index(drop=True)
    )
    # Convert the origintime to datetime and remove the timezone
    geonet["origintime"] = pd.to_datetime(geonet["origintime"]).dt.tz_localize(None)

    return geonet


def parse_geonet_information(
    main_dir: Path,
    start_date: datetime,
    end_date: datetime,
    n_procs: int = 1,
    batch_size: int = 500,
    only_event_ids: list[str] = None,
    only_sites: list[str] = None,
    real_time: bool = False,
):
    """
    Read the geonet information and manage the fetching of more data to create the mseed files

    Parameters
    ----------
    main_dir : Path
        The main directory to the NZGMDB results (Highest level directory)
    start_date : datetime
        The start date for the data extraction from the earthquake csv
    end_date : datetime
        The end date for the data extraction from the earthquake csv
    n_procs : int (optional)
        The number of processes to run
    batch_size : int (optional)
        The size of the batches to run, default is 500
    only_event_ids : list[str] (optional)
        Will only fetch the data for the event ids in the list (Must be in the start and end date range)
    only_sites : list[str] (optional)
        Will only fetch the data for the sites in the list
    real_time : bool (optional)
        If the function is being used in real time use a different client, default is False
    """
    if not only_event_ids:
        # Get the earthquake data
        geonet = download_earthquake_data(start_date, end_date)

        # Get all event ids
        event_ids = geonet.publicid.unique().astype(str)
    else:
        event_ids = only_event_ids

    # Set constants
    config = cfg.Config()
    channel_codes = ",".join(config.get_value("channel_codes"))

    if real_time:
        client_NZ = FDSN_Client(base_url=config.get_value("real_time_url"))
    else:
        # Get Station Information from geonet clients
        client_NZ = FDSN_Client("GEONET")
    inventory = client_NZ.get_stations(channel=channel_codes, level="response")

    # Get the data_dir
    data_dir = file_structure.get_data_dir()

    mw_rrup = np.loadtxt(data_dir / "Mw_rrup.txt")
    mags = mw_rrup[:, 0]
    rrups = mw_rrup[:, 1]
    # Generate cubic interpolation for magnitude distance relationship
    f_rrup = interp1d(mags, rrups, kind="cubic")

    # Get the site table
    flatfile_dir = file_structure.get_flatfile_dir(main_dir)
    site_table = pd.read_csv(flatfile_dir / file_structure.PreFlatfileNames.SITE_TABLE)

    batch_dir = flatfile_dir / "geonet_batch_files"
    batch_dir.mkdir(exist_ok=True, parents=True)

    # Find files that have already been processed and get the suffix indexes and remove them from the event_ids
    processed_files = [f for f in batch_dir.iterdir() if f.is_file()]
    processed_suffixes = set(int(f.stem.split("_")[-1]) for f in processed_files)

    # Create batches from the event_ids
    batches = np.array_split(event_ids, np.ceil(len(event_ids) / batch_size))

    for index, batch in enumerate(batches):
        if index not in processed_suffixes:
            print(f"Processing batch {index + 1}/{len(batches)}")
            process_batch(
                batch,
                index,
                main_dir,
                client_NZ,
                inventory,
                site_table,
                mags,
                rrups,
                f_rrup,
                n_procs,
                only_sites,
            )

    # Combine all the event and sta_mag dataframes
    event_dfs = []
    sta_mag_dfs = []
    skipped_records_dfs = []
    clipped_records_dfs = []

    for file in batch_dir.iterdir():
        if "earthquake_source_table" in file.stem:
            try:
                event_dfs.append(pd.read_csv(file))
            except EmptyDataError:
                print(f"Warning: {file} is empty or has no valid columns to parse.")
        elif "station_magnitude_table" in file.stem:
            try:
                sta_mag_dfs.append(pd.read_csv(file))
            except EmptyDataError:
                print(f"Warning: {file} is empty or has no valid columns to parse.")
        elif "geonet_skipped_records" in file.stem:
            try:
                skipped_records_dfs.append(pd.read_csv(file))
            except EmptyDataError:
                print(f"Warning: {file} is empty or has no valid columns to parse.")
        elif "geonet_clipped_records" in file.stem:
            try:
                clipped_records_dfs.append(pd.read_csv(file))
            except EmptyDataError:
                print(f"Warning: {file} is empty or has no valid columns to parse.")

    if not sta_mag_dfs:
        raise custom_errors.NoStationsError(
            "No station magnitude data was found, please check the origin of the earthquake"
        )

    event_df = pd.concat(event_dfs, ignore_index=True)
    sta_mag_df = pd.concat(sta_mag_dfs, ignore_index=True)
    skipped_records_df = pd.concat(skipped_records_dfs, ignore_index=True)
    clipped_records_df = pd.concat(clipped_records_dfs, ignore_index=True)

    # Save the dataframes
    event_df.to_csv(
        flatfile_dir / file_structure.PreFlatfileNames.EARTHQUAKE_SOURCE_TABLE_GEONET,
        index=False,
    )
    sta_mag_df.to_csv(
        flatfile_dir / file_structure.PreFlatfileNames.STATION_MAGNITUDE_TABLE_GEONET,
        index=False,
    )
    skipped_records_df.to_csv(
        flatfile_dir / file_structure.SkippedRecordFilenames.GEONET_SKIPPED_RECORDS,
        index=False,
    )
    clipped_records_df.to_csv(
        flatfile_dir / file_structure.SkippedRecordFilenames.CLIPPED_RECORDS,
        index=False,
    )<|MERGE_RESOLUTION|>--- conflicted
+++ resolved
@@ -400,12 +400,7 @@
                     amp_unit,
                 ]
             )
-<<<<<<< HEAD
-    return sta_mag_line, skipped_records
-=======
-
     return sta_mag_line, skipped_records, clipped_records
->>>>>>> 61b3665d
 
 
 def fetch_event_data(
