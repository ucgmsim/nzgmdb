"""
Functions to manage Geonet Data
"""

import datetime
import io
from pathlib import Path

import numpy as np
import obspy
import pandas as pd
import requests
from obspy.clients.fdsn import Client as FDSN_Client
from obspy.core.event import Event, Magnitude
from obspy.core.inventory import Inventory, Network, Station
from pandas.errors import EmptyDataError
from scipy.interpolate import interp1d

from nzgmdb.data_processing import filtering
from nzgmdb.management import config as cfg
from nzgmdb.management import custom_errors, custom_multiprocess, file_structure
from nzgmdb.mseed_management import creation


def get_max_magnitude(magnitudes: list[Magnitude], mag_type: str):
    """
    Helper function to get the maximum magnitude of a certain type

    Parameters
    ----------
    magnitudes : list[Magnitude]
        The list of magnitudes to search through
    mag_type : str
        The magnitude type to search for
    """
    filtered_mags = [
        mag for mag in magnitudes if mag.magnitude_type.lower() == mag_type
    ]
    if filtered_mags:
        return max(filtered_mags, key=lambda mag: mag.station_count)
    return None


def fetch_event_line(event_cat: Event, event_id: str):
    """
    Fetch the event line from the geonet client to be added to the event_df

    Parameters
    ----------
    event_cat : Event
        The event catalog to fetch the data from
    event_id : str
        The event id to add to the event line
    """
    reloc = "no"  # Indicates if an earthquake has been relocated, default to 'no'.

    # Get the preferred magnitude and preferred origin
    preferred_origin = event_cat.preferred_origin()
    preferred_magnitude = event_cat.preferred_magnitude()

    # Extract basic info from the catalog
    ev_datetime = preferred_origin.time
    ev_lat = preferred_origin.latitude
    ev_lon = preferred_origin.longitude
    ev_depth = preferred_origin.depth / 1000
    ev_loc_type = (
        None
        if preferred_origin.method_id is None
        else str(preferred_origin.method_id).split("/")[1]
    )
    ev_loc_grid = (
        None
        if preferred_origin.earth_model_id is None
        else str(preferred_origin.earth_model_id).split("/")[1]
    )
    ev_ndef = (
        None
        if preferred_origin.quality.used_phase_count is None
        else preferred_origin.quality.used_phase_count
    )
    ev_nsta = (
        None
        if preferred_origin.quality.used_station_count is None
        else preferred_origin.quality.used_station_count
    )
    std = (
        None
        if preferred_origin.quality.standard_error is None
        else preferred_origin.quality.standard_error
    )

    pref_mag_type = preferred_magnitude.magnitude_type

    if pref_mag_type.lower() == "m":
        # Get the maximum magnitude of each type
        pref_mag_type = "ML"
        magnitudes = event_cat.magnitudes
        mb_mag = get_max_magnitude(magnitudes, "mb")
        ml_loc_mag = get_max_magnitude(magnitudes, "ml")
        mlv_loc_mag = get_max_magnitude(magnitudes, "mlv")

        if mb_mag:
            # For events with few Mb measures, perform some checks.
            if mb_mag.station_count < 3:
                loc_mag = max(
                    [ml_loc_mag, mlv_loc_mag],
                    key=lambda mag: (mag.station_count if mag else 0),
                )
                if 0 < loc_mag.station_count <= mb_mag.station_count:
                    loc_mag = mb_mag
                    pref_mag_type = "Mb"
            else:
                loc_mag = mb_mag
                pref_mag_type = "Mb"
        else:
            if ml_loc_mag or mlv_loc_mag:
                loc_mag = max(
                    [ml_loc_mag, mlv_loc_mag],
                    key=lambda mag: (mag.station_count if mag else 0),
                )
            else:
                # No ML or MLv, try M
                loc_mag = next(
                    (
                        mag
                        for mag in event_cat.magnitudes
                        if mag.magnitude_type.lower() == "m"
                    ),
                    None,
                )

        # Set the preferred magnitude variables
        pref_mag = loc_mag.mag
        pref_mag_unc = loc_mag.mag_errors.uncertainty
        pref_mag_nmag = len(loc_mag.station_magnitude_contributions)
    else:
        # Set the preferred magnitude variables
        pref_mag = preferred_magnitude.mag
        pref_mag_unc = preferred_magnitude.mag_errors.uncertainty
        pref_mag_nmag = len(preferred_magnitude.station_magnitude_contributions)
    pref_mag_method = "uncorrected"

    # Create the event line
    event_line = [
        event_id,
        ev_datetime,
        ev_lat,
        ev_lon,
        ev_depth,
        ev_loc_type,
        ev_loc_grid,
        pref_mag,
        pref_mag_type,
        pref_mag_method,
        pref_mag_unc,
        preferred_magnitude.mag,
        preferred_magnitude.magnitude_type,
        preferred_magnitude.mag_errors.uncertainty,
        ev_ndef,
        ev_nsta,
        pref_mag_nmag,
        std,
        reloc,
    ]

    return event_line


def get_stations_within_radius(
    event_cat: Event,
    mags: np.ndarray,
    rrups: np.ndarray,
    f_rrup: interp1d,
    inventory: Inventory,
):
    """
    Get the stations within a certain radius of the event

    Parameters
    ----------
    event_cat : Event
        The event catalog to fetch the event data from
    mags : np.ndarray
        The magnitudes from the Mw_rrup file
    rrups : np.ndarray
        The rrups from the Mw_rrup file
    f_rrup : interp1d
        The cubic interpolation function for the magnitude distance relationship
    inventory : Inventory
        The inventory of the stations from all networks to extract the stations from

    Returns
    -------
    inv_sub : Inventory
        The subset of the inventory with the stations within the radius
    """
    preferred_magnitude = event_cat.preferred_magnitude().mag
    preferred_origin = event_cat.preferred_origin()
    event_lat = preferred_origin.latitude
    event_lon = preferred_origin.longitude

    # Get the max radius
    if preferred_magnitude < mags.min():
        rrup = np.array(rrups.min())
    elif preferred_magnitude > mags.max():
        rrup = np.array(rrups.max())
    else:
        rrup = f_rrup(preferred_magnitude)
    maxradius = obspy.geodetics.kilometers2degrees(rrup)

    inv_sub = inventory.select(
        latitude=event_lat, longitude=event_lon, maxradius=maxradius
    )

    return inv_sub


def fetch_sta_mag_line(
    station: Station,
    network: Network,
    event_cat: Event,
    event_id: str,
    main_dir: Path,
    client_NZ: FDSN_Client,
    pref_mag: float,
    pref_mag_type: str,
    site_table: pd.DataFrame,
):
    """
    Fetch the station magnitude line from the geonet client to be added to the sta_mag_df
    Also creates the mseed files for the station

    Parameters
    ----------
    event_cat : Event
        The event catalog to fetch the data from
    event_id : str
        The event id
    main_dir : Path
        The main directory of the NZGMDB results (Highest level directory)
    client_NZ : FDSN_Client
        The geonet client to fetch the data from New Zealand
    inventory : Inventory
        The inventory of the stations from all networks to extract the stations from
    pref_mag : float
        The preferred magnitude
    pref_mag_type : str
        The preferred magnitude type
    site_table : pd.DataFrame
        The site table to extract the vs30 value from
    mags : np.ndarray
        The magnitudes from the Mw_rrup file
    rrups : np.ndarray
        The rrups from the Mw_rrup file
    f_rrup : interp1d
        The cubic interpolation function for the magnitude distance relationship
    only_sites : list[str] (optional)
        Will only fetch the data for the sites in the list
    """
    sta_mag_line = []
    skipped_records = []
    # Get the clipping threshold
    config = cfg.Config()
    threshold = config.get_value("clip_threshold")

    # Get the preferred_origin
    preferred_origin = event_cat.preferred_origin()
    ev_lat = preferred_origin.latitude
    ev_lon = preferred_origin.longitude

    # Get the r_hyp
    dist, _, _ = obspy.geodetics.gps2dist_azimuth(
        ev_lat,
        ev_lon,
        station.latitude,
        station.longitude,
    )
    r_epi = dist / 1000
    ev_depth = preferred_origin.depth / 1000
    r_hyp = ((r_epi) ** 2 + (ev_depth + station.elevation) ** 2) ** 0.5

    # Get the vs30 value
    site_vs30_row = site_table.loc[
        (site_table["net"] == network.code) & (site_table["sta"] == station.code),
        "Vs30",
    ]
    vs30 = None if site_vs30_row.empty else site_vs30_row.values[0]

    # Get the waveforms
    st = creation.get_waveforms(
        preferred_origin,
        client_NZ,
        network.code,
        station.code,
        event_cat.preferred_magnitude().mag,
        r_hyp,
        r_epi,
        vs30,
    )
    # Check that data was found
    if st is None:
        skipped_records.append([f"{event_id}_{station.code}", "No Waveform Data"])
        return sta_mag_line, skipped_records

    # Get the unique channels (Using first 2 keys) and locations
    unique_channels = set([(tr.stats.channel[:2], tr.stats.location) for tr in st])

    # Split the stream into mseeds
    mseeds = creation.split_stream_into_mseeds(st, unique_channels)

    # Get the station magnitudes
    station_magnitudes = [
        mag
        for mag in event_cat.station_magnitudes
        if mag.waveform_id.station_code == station.code
    ]

    for mseed in mseeds:
        # Check the data is not all 0's
        if all([np.allclose(tr.data, 0) for tr in mseed]):
            stats = mseed[0].stats
            skipped_records.append(
                [
                    f"{event_id}_{stats.station}_{stats.location}_{stats.channel}",
                    "All 0's",
                ]
            )
            continue

        # Calculate clip to determine if the record should be dropped
        clip = filtering.get_clip_probability(pref_mag, r_hyp, st)

        # Check if the record should be dropped
        if clip > threshold:
            stats = mseed[0].stats
            skipped_records.append(
                [
                    f"{event_id}_{stats.station}_{stats.location}_{stats.channel}",
                    "Clipped",
                ]
            )
            continue

        # Create the directory structure for the given event
        year = event_cat.origins[0].time.year
        mseed_dir = file_structure.get_mseed_dir(main_dir, year, event_id)

        # Write the mseed file
        creation.write_mseed(mseed, event_id, station.code, mseed_dir)

        for trace in mseed:
            chan = trace.stats.channel
            loc = trace.stats.location
            # Find the station magnitude
            # Ensures that the station codes matches and that if the channel code ends with Z then it makes
            # sure that the station magnitude is for the Z channel, otherwise any that match with the first two
            # characters of the channel code is sufficient
            sta_mag = None
            for mag in station_magnitudes:
                if mag.waveform_id.channel_code[:2] == chan[:2]:
                    sta_mag = mag
                    if chan[-1] == "Z":
                        break

            if sta_mag:
                sta_mag_mag = sta_mag.mag
                sta_mag_type = sta_mag.station_magnitude_type
                amp = next(
                    (
                        amp
                        for amp in event_cat.amplitudes
                        if amp.resource_id == sta_mag.amplitude_id
                    ),
                    None,
                )
            else:
                sta_mag_mag = None
                sta_mag_type = pref_mag_type
                amp = None

            # Get the amp values
            amp_amp = amp.generic_amplitude if amp else None
            amp_unit = amp.unit if amp and "unit" in amp else None

            mag_id = f"{event_id}m{len(sta_mag_line) + 1}"
            sta_mag_line.append(
                [
                    mag_id,
                    network.code,
                    station.code,
                    loc,
                    chan,
                    event_id,
                    sta_mag_mag,
                    sta_mag_type,
                    "uncorrected",
                    amp_amp,
                    amp_unit,
                ]
            )

    return sta_mag_line, skipped_records


def fetch_event_data(
    event_id: str,
    main_dir: Path,
    client_NZ: FDSN_Client,
    inventory: Inventory,
    site_table: pd.DataFrame,
    mags: np.ndarray,
    rrups: np.ndarray,
    f_rrup: interp1d,
<<<<<<< HEAD
    output_queue: multiprocessing.Queue,
    only_sites: list[str] = None,
=======
    only_sites: List[str] = None,
>>>>>>> 513692e5
):
    """
    Fetch the event data from the geonet client to form the event and magnitude dataframes

    Parameters
    ----------
    event_id : str
        The event id to fetch the data for
    main_dir : Path
        The main directory of the NZGMDB results (Highest level directory)
    client_NZ : FDSN_Client
        The geonet client to fetch the data from New Zealand
    inventory : Inventory
        The inventory of the stations from all networks to extract the stations from
    site_table : pd.DataFrame
        The site table to extract the vs30 value from
    mags : np.ndarray
        The magnitudes from the Mw_rrup file
    rrups : np.ndarray
        The rrups from the Mw_rrup file
    f_rrup : interp1d
        The cubic interpolation function for the magnitude distance relationship
    only_sites : list[str] (optional)
        Will only fetch the data for the sites in the list
    """
    # Get the catalog information
    cat = client_NZ.get_events(eventid=event_id)
    event_cat = cat[0]

    # Get the event line
    event_line = fetch_event_line(event_cat, event_id)

    if event_line is not None:
        sta_mag_lines = []
        skipped_records = []

        # Get Networks / Stations within a certain radius of the event
        inv_sub_sta = get_stations_within_radius(
            event_cat, mags, rrups, f_rrup, inventory
        )

        # Loop through the Inventory Subset of Networks / Stations
        for network in inv_sub_sta:
            for station in network:
                # Check if the station is in the only_sites list if only_sites is defined
                if only_sites is None or station.code in only_sites:
                    # Get the station magnitude lines
                    sta_mag_line, new_skipped_records = fetch_sta_mag_line(
                        station,
                        network,
                        event_cat,
                        event_id,
                        main_dir,
                        client_NZ,
                        event_line[7],
                        event_line[8],
                        site_table,
                    )
                    sta_mag_lines.extend(sta_mag_line)
                    skipped_records.extend(new_skipped_records)
    else:
        sta_mag_lines, skipped_records = None, None

<<<<<<< HEAD
    output_queue.put((event_line, sta_mag_lines, skipped_records))
    print(f"Finished processing event {event_id}")
    # Wait forever till the process is terminated by main process
    while True:
        time.sleep(10)


def remove_processed_event_data(
    processes: list[multiprocessing.Process], output_queue: queue.Queue
):
    """
    Remove the processed event data from the queue and end the processes

    Parameters
    ----------
    processes : list[multiprocessing.Process]
        The list of processes currently running
    output_queue : queue.Queue
        The queue to receive the output from the processes

    Returns
    -------
    event_data : list
        The list of event data
    sta_mag_data : list
        The list of station magnitude data
    skipped_records : list
        The list of skipped records
    """
    # Collect all results from the queue (If there is any)
    event_data = []
    sta_mag_data = []
    skipped_records = []

    # Check the queue for completed jobs
    while not output_queue.empty():
        # Non-blocking check
        completed_info = output_queue.get(timeout=0.1)

        event_data.append(completed_info[0])
        if completed_info[1]:
            sta_mag_data.extend(completed_info[1])
        if completed_info[2]:
            skipped_records.extend(completed_info[2])

        # Get the event_id to remove the corresponding process
        event_id_done = completed_info[0][0]

        # Remove corresponding process
        for p in processes:
            if p.event_id == event_id_done:
                p.terminate()
                processes.remove(p)
                break

    return event_data, sta_mag_data, skipped_records
=======
    return event_line, sta_mag_lines, skipped_records
>>>>>>> 513692e5


def process_batch(
    batch_events: np.ndarray[str],
    batch_index: int,
    main_dir: Path,
    client_NZ: FDSN_Client,
    inventory: Inventory,
    site_table: pd.DataFrame,
    mags: np.ndarray,
    rrups: np.ndarray,
    f_rrup: interp1d,
    n_procs: int = 1,
    only_sites: list[str] = None,
):
    """
    Process a batch of events to fetch the event data and create the dataframes

    Parameters
    ----------
    batch_events : np.ndarray[str]
        The array of event ids to fetch the data for
    batch_index : int
        The index of the current batch
    main_dir : Path
        The main directory of the NZGMDB results (Highest level directory)
    client_NZ : FDSN_Client
        The geonet client to fetch the data from New Zealand
    inventory : Inventory
        The inventory of the stations from all networks to extract the stations from
    site_table : pd.DataFrame
        The site table to extract the vs30 value from
    mags : np.ndarray
        The magnitudes from the Mw_rrup file
    rrups : np.ndarray
        The rrups from the Mw_rrup file
    f_rrup : interp1d
        The cubic interpolation function for the magnitude distance relationship
    n_procs : int (optional)
        The number of processes to run
    only_sites : list[str] (optional)
        Will only fetch the data for the sites in the list
    """
    # Use custom_multiprocess to fetch the event data
    results = custom_multiprocess.custom_multiprocess(
        fetch_event_data,
        batch_events,
        n_procs,
        main_dir,
        client_NZ,
        inventory,
        site_table,
        mags,
        rrups,
        f_rrup,
        only_sites,
    )

    # Extract the results
    event_data, sta_mag_data, skipped_records = [], [], []
    for result in results:
        finished_event_data, finished_sta_mag_data, finished_skipped_records = result
        event_data.append(finished_event_data)
        sta_mag_data.extend(finished_sta_mag_data)
        skipped_records.extend(finished_skipped_records)

    # Create the output directory for the batch files
    flatfile_dir = file_structure.get_flatfile_dir(main_dir)
    batch_dir = flatfile_dir / "geonet_batch_files"

    # Create the event df
    event_df = pd.DataFrame(
        event_data,
        columns=[
            "evid",
            "datetime",
            "lat",
            "lon",
            "depth",
            "loc_type",
            "loc_grid",
            "mag",
            "mag_type",
            "mag_method",
            "mag_unc",
            "mag_orig",
            "mag_orig_type",
            "mag_orig_unc",
            "ndef",
            "nsta",
            "nmag",
            "t_res",
            "reloc",
        ],
    )
    # Save the dataframes with a suffix
    event_df.to_csv(
        batch_dir / f"earthquake_source_table_{batch_index}.csv", index=False
    )

    if len(sta_mag_data) > 0:
        sta_mag_df = pd.DataFrame(
            sta_mag_data,
            columns=[
                "magid",
                "net",
                "sta",
                "loc",
                "chan",
                "evid",
                "mag",
                "mag_type",
                "mag_corr_method",
                "amp",
                "amp_unit",
            ],
        )
    else:
        sta_mag_df = pd.DataFrame()

    sta_mag_df.to_csv(
        batch_dir / f"station_magnitude_table_{batch_index}.csv", index=False
    )

    if len(skipped_records) > 0:
        # Create the skipped records df
        skipped_records_df = pd.DataFrame(
            skipped_records, columns=["skipped_records", "reason"]
        )
    else:
        skipped_records_df = pd.DataFrame()

    skipped_records_df.to_csv(
        batch_dir / f"geonet_skipped_records_{batch_index}.csv", index=False
    )


def download_earthquake_data(
    start_date: datetime,
    end_date: datetime,
):
    """
    Download the earthquake data files from the geonet website
    and creates a dataframe with the data.

    Extracted into smaller requests to avoid the 20,000 event limit
    to stop their system crashing.

    Parameters
    ----------
    start_date : datetime
        The start date for the data extraction from the earthquake data
    end_date : datetime
        The end date for the data extraction from the earthquake data
    """
    # Define bbox for New Zealand
    config = cfg.Config()
    bbox = ",".join([str(coord) for coord in config.get_value("bbox")])

    # Send API request for the date ranges required
    geonet_url = config.get_value("geonet_url")
    endpoint = (
        f"{geonet_url}/count?bbox={bbox}&startdate={start_date}&enddate={end_date}"
    )
    response = requests.get(endpoint)

    # Check if the response is valid
    if response.status_code != 200:
        raise ValueError("Could not get the earthquake data")

    # Get the response dates
    response_json = response.json()
    # Check that the response has the "dates" key
    if "dates" not in response_json:
        response_dates = [end_date, start_date]
    else:
        response_dates = response_json["dates"]

    # Get the min and max magnitude from the config
    config = cfg.Config()
    min_mag = config.get_value("min_mag")
    max_mag = config.get_value("max_mag")

    # Loop over the dates to extract the csv data to a dataframe
    dfs = []
    for index, first_date in enumerate(response_dates[1:]):
        second_date = response_dates[index]
        endpoint = (
            f"{geonet_url}/csv?bbox={bbox}&startdate={first_date}&enddate={second_date}"
        )
        response = requests.get(endpoint)

        # Check if the response is valid
        if response.status_code != 200:
            raise ValueError("Could not get the earthquake data")

        # Read the response into a dataframe
        df = pd.read_csv(io.StringIO(response.text))
        # Filter the data based on magnitude
        df = df[(df["magnitude"] >= min_mag) & (df["magnitude"] <= max_mag)]

        dfs.append(df)

    # Concatenate the dataframes and sort by origintime
    geonet = (
        pd.concat(dfs, ignore_index=True)
        .sort_values("origintime")
        .reset_index(drop=True)
    )
    # Convert the origintime to datetime and remove the timezone
    geonet["origintime"] = pd.to_datetime(geonet["origintime"]).dt.tz_localize(None)

    return geonet


def parse_geonet_information(
    main_dir: Path,
    start_date: datetime,
    end_date: datetime,
    n_procs: int = 1,
    batch_size: int = 500,
    only_event_ids: list[str] = None,
    only_sites: list[str] = None,
    real_time: bool = False,
):
    """
    Read the geonet information and manage the fetching of more data to create the mseed files

    Parameters
    ----------
    main_dir : Path
        The main directory to the NZGMDB results (Highest level directory)
    start_date : datetime
        The start date for the data extraction from the earthquake csv
    end_date : datetime
        The end date for the data extraction from the earthquake csv
    n_procs : int (optional)
        The number of processes to run
    batch_size : int (optional)
        The size of the batches to run, default is 500
    only_event_ids : list[str] (optional)
        Will only fetch the data for the event ids in the list (Must be in the start and end date range)
    only_sites : list[str] (optional)
        Will only fetch the data for the sites in the list
    real_time : bool (optional)
        If the function is being used in real time use a different client, default is False
    """
    if not only_event_ids:
        # Get the earthquake data
        geonet = download_earthquake_data(start_date, end_date)

        # Get all event ids
        event_ids = geonet.publicid.unique().astype(str)
    else:
        event_ids = only_event_ids

    # Set constants
    config = cfg.Config()
    channel_codes = ",".join(config.get_value("channel_codes"))

    if real_time:
        client_NZ = FDSN_Client(base_url=config.get_value("real_time_url"))
    else:
        # Get Station Information from geonet clients
        client_NZ = FDSN_Client("GEONET")
    inventory = client_NZ.get_stations(channel=channel_codes, level="response")

    # Get the data_dir
    data_dir = file_structure.get_data_dir()

    mw_rrup = np.loadtxt(data_dir / "Mw_rrup.txt")
    mags = mw_rrup[:, 0]
    rrups = mw_rrup[:, 1]
    # Generate cubic interpolation for magnitude distance relationship
    f_rrup = interp1d(mags, rrups, kind="cubic")

    # Get the site table
    flatfile_dir = file_structure.get_flatfile_dir(main_dir)
    site_table = pd.read_csv(flatfile_dir / file_structure.PreFlatfileNames.SITE_TABLE)

    batch_dir = flatfile_dir / "geonet_batch_files"
    batch_dir.mkdir(exist_ok=True, parents=True)

    # Find files that have already been processed and get the suffix indexes and remove them from the event_ids
    processed_files = [f for f in batch_dir.iterdir() if f.is_file()]
    processed_suffixes = set(int(f.stem.split("_")[-1]) for f in processed_files)

    # Create batches from the event_ids
    batches = np.array_split(event_ids, np.ceil(len(event_ids) / batch_size))

    for index, batch in enumerate(batches):
        if index not in processed_suffixes:
            print(f"Processing batch {index + 1}/{len(batches)}")
            process_batch(
                batch,
                index,
                main_dir,
                client_NZ,
                inventory,
                site_table,
                mags,
                rrups,
                f_rrup,
                n_procs,
                only_sites,
            )

    # Combine all the event and sta_mag dataframes
    event_dfs = []
    sta_mag_dfs = []
    skipped_records_dfs = []

    for file in batch_dir.iterdir():
        if "earthquake_source_table" in file.stem:
            try:
                event_dfs.append(pd.read_csv(file))
            except EmptyDataError:
                print(f"Warning: {file} is empty or has no valid columns to parse.")
        elif "station_magnitude_table" in file.stem:
            try:
                sta_mag_dfs.append(pd.read_csv(file))
            except EmptyDataError:
                print(f"Warning: {file} is empty or has no valid columns to parse.")
        elif "geonet_skipped_records" in file.stem:
            try:
                skipped_records_dfs.append(pd.read_csv(file))
            except EmptyDataError:
                print(f"Warning: {file} is empty or has no valid columns to parse.")

    if not sta_mag_dfs:
        raise custom_errors.NoStationsError(
            "No station magnitude data was found, please check the origin of the earthquake"
        )

    event_df = pd.concat(event_dfs, ignore_index=True)
    sta_mag_df = pd.concat(sta_mag_dfs, ignore_index=True)
    skipped_records_df = pd.concat(skipped_records_dfs, ignore_index=True)

    # Save the dataframes
    event_df.to_csv(
        flatfile_dir / file_structure.PreFlatfileNames.EARTHQUAKE_SOURCE_TABLE_GEONET,
        index=False,
    )
    sta_mag_df.to_csv(
        flatfile_dir / file_structure.PreFlatfileNames.STATION_MAGNITUDE_TABLE_GEONET,
        index=False,
    )
    skipped_records_df.to_csv(
        flatfile_dir / file_structure.SkippedRecordFilenames.GEONET_SKIPPED_RECORDS,
        index=False,
    )<|MERGE_RESOLUTION|>--- conflicted
+++ resolved
@@ -411,12 +411,7 @@
     mags: np.ndarray,
     rrups: np.ndarray,
     f_rrup: interp1d,
-<<<<<<< HEAD
-    output_queue: multiprocessing.Queue,
     only_sites: list[str] = None,
-=======
-    only_sites: List[str] = None,
->>>>>>> 513692e5
 ):
     """
     Fetch the event data from the geonet client to form the event and magnitude dataframes
@@ -480,66 +475,7 @@
     else:
         sta_mag_lines, skipped_records = None, None
 
-<<<<<<< HEAD
-    output_queue.put((event_line, sta_mag_lines, skipped_records))
-    print(f"Finished processing event {event_id}")
-    # Wait forever till the process is terminated by main process
-    while True:
-        time.sleep(10)
-
-
-def remove_processed_event_data(
-    processes: list[multiprocessing.Process], output_queue: queue.Queue
-):
-    """
-    Remove the processed event data from the queue and end the processes
-
-    Parameters
-    ----------
-    processes : list[multiprocessing.Process]
-        The list of processes currently running
-    output_queue : queue.Queue
-        The queue to receive the output from the processes
-
-    Returns
-    -------
-    event_data : list
-        The list of event data
-    sta_mag_data : list
-        The list of station magnitude data
-    skipped_records : list
-        The list of skipped records
-    """
-    # Collect all results from the queue (If there is any)
-    event_data = []
-    sta_mag_data = []
-    skipped_records = []
-
-    # Check the queue for completed jobs
-    while not output_queue.empty():
-        # Non-blocking check
-        completed_info = output_queue.get(timeout=0.1)
-
-        event_data.append(completed_info[0])
-        if completed_info[1]:
-            sta_mag_data.extend(completed_info[1])
-        if completed_info[2]:
-            skipped_records.extend(completed_info[2])
-
-        # Get the event_id to remove the corresponding process
-        event_id_done = completed_info[0][0]
-
-        # Remove corresponding process
-        for p in processes:
-            if p.event_id == event_id_done:
-                p.terminate()
-                processes.remove(p)
-                break
-
-    return event_data, sta_mag_data, skipped_records
-=======
     return event_line, sta_mag_lines, skipped_records
->>>>>>> 513692e5
 
 
 def process_batch(
