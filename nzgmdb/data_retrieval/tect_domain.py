--- conflicted
+++ resolved
@@ -260,16 +260,9 @@
     event_df["tect_method"] = event_df["tect_method"].astype("str")
 
     # Replace the tect_class and tect_method with the NZSMDB data where it exists
-<<<<<<< HEAD
     mask = ~event_df.NZSMDB_TectClass.isnull()
     event_df.loc[mask, "tect_class"] = event_df.loc[mask, "NZSMDB_TectClass"].values
     event_df.loc[mask, "tect_method"] = "NZSMDB"
-=======
-    event_df.loc[not event_df.NZSMDB_TectClass.isnull(), "tect_class"] = event_df[
-        not event_df.NZSMDB_TectClass.isnull()
-    ].NZSMDB_TectClass.values
-    event_df.loc[not event_df.NZSMDB_TectClass.isnull(), "tect_method"] = "NZSMDB"
->>>>>>> 61b3665d
 
     # Drop unnecessary columns
     event_df = event_df.drop(columns=["NZSMDB_TectClass"])
@@ -367,13 +360,8 @@
     config = cfg.Config()
     geonet_cmt_df = pd.read_csv(config.get_value("cmt_url"), low_memory=False)
     event_df = pd.read_csv(
-<<<<<<< HEAD
-        event_csv_ffp, low_memory=False, dtype={"evid": str}
-    ).set_index("evid")
-=======
         event_csv_ffp, low_memory=False, dtype={"evid": str}, index_col="evid"
     )
->>>>>>> 61b3665d
 
     # Replace the geonet CMT data on the event data
     event_df = replace_cmt_data_on_event(event_df, geonet_cmt_df)
