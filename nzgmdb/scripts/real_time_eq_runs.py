--- conflicted
+++ resolved
@@ -69,109 +69,6 @@
     return df
 
 
-<<<<<<< HEAD
-def remove_processed_station(processes: list[Process], output_queue: Queue):
-    """
-    Remove the processed station from the queue and end the processes
-
-    Parameters
-    ----------
-    processes : list[mp.Process]
-        The list of processes currently running
-    output_queue : queue.Queue
-        The queue to receive the output from the processes
-
-    Returns
-    -------
-    sta_mag_lines : list
-        The list of station magnitude lines
-    skipped_records : list
-        The list of skipped records
-    """
-    # Collect all results from the queue (If there is any)
-    sta_mag_lines = []
-    skipped_records = []
-
-    # Check the queue for completed jobs
-    while not output_queue.empty():
-        # Non-blocking check
-        completed_info = output_queue.get(timeout=0.1)
-        sta_mag_line = completed_info[0]
-        skipped_record = completed_info[1]
-        station_done = completed_info[2]
-        if skipped_record is not None:
-            skipped_records.extend(skipped_record)
-        if sta_mag_line is not None:
-            sta_mag_lines.extend(sta_mag_line)
-
-        # Remove corresponding process
-        for p in processes:
-            if p.station == station_done:
-                p.terminate()
-                processes.remove(p)
-                break
-
-    return sta_mag_lines, skipped_records
-
-
-def get_station_data(
-    station: Station,
-    network: Network,
-    event_cat: Event,
-    event_id: str,
-    main_dir: Path,
-    client_NZ: FDSN_Client,
-    pref_mag: float,
-    pref_mag_type: str,
-    site_table: pd.DataFrame,
-    output_queue: Queue,
-):
-    """
-    Get the station data for the given station and network
-
-    Parameters
-    ----------
-    station : obspy.core.inventory.Station
-        The station object
-    network : obspy.core.inventory.Network
-        The network object
-    event_cat : obspy.core.event.Event
-        The event catalog object
-    event_id : str
-        The event ID
-    main_dir : Path
-        The main directory for the event
-    client_NZ : obspy.clients.fdsn.Client
-        The FDSN client
-    pref_mag : float
-        The preferred magnitude
-    pref_mag_type : str
-        The preferred magnitude type
-    site_table : pd.DataFrame
-        The site table dataframe
-    output_queue : queue.Queue
-        The queue to output the results
-    """
-    sta_mag_line, skipped_records = geonet.fetch_sta_mag_line(
-        station,
-        network,
-        event_cat,
-        event_id,
-        main_dir,
-        client_NZ,
-        pref_mag,
-        pref_mag_type,
-        site_table,
-    )
-    # Tell the main process that this record is done
-    output_queue.put((sta_mag_line, skipped_records, station.code))
-    # Wait forever till the process is terminated by main process
-    while True:
-        time.sleep(10)
-
-
-=======
->>>>>>> 8905d53e
 def custom_multiprocess_geonet(event_dir: Path, event_id: str, n_procs: int = 1):
     """
     Multiprocess the GeoNet data retrieval for speed efficiency over stations
@@ -416,8 +313,6 @@
         ),
     ] = datetime.datetime.utcnow() - datetime.timedelta(minutes=1),
 ):
-<<<<<<< HEAD
-=======
     """
     Run the NZGMDB pipeline for a specific event in near-real-time mode.
 
@@ -427,7 +322,6 @@
         True if the event was processed, False if the event was skipped
     """
 
->>>>>>> 8905d53e
     # Run the custom multiprocess geonet, site table and geonet steps
     result = custom_multiprocess_geonet(event_dir, event_id, n_procs)
 
