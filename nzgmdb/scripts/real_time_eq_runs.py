"""
Script to run the NZGMDB pipeline for a specific event in near-real-time mode.
"""

import datetime
import io
import os
import shutil
import time
from datetime import timedelta
from pathlib import Path
from typing import Annotated

import pandas as pd
import requests
import typer

from IM import ims
from nzgmdb.management import config as cfg
from nzgmdb.management import custom_errors, file_structure
from nzgmdb.scripts import run_gmc, run_nzgmdb
from qcore import cli

app = typer.Typer()

SEISMIC_NOW_URL = (
    "https://quakecoresoft.canterbury.ac.nz/seismicnow/api/earthquakes/add"
)
SLACK_BOT_TOKEN = os.getenv("SLACK_BOT_TOKEN")
SLACK_CHANNEL = os.getenv("SLACK_CHANNEL")


def send_message_to_slack(message: str):
    """
    Send a message to a Slack channel.

    Parameters:
    ----------
    message (str): The message to send to the Slack channel.

    Returns:
    -------
        dict: The response JSON containing the message timestamp (ts)
    """
    if not SLACK_CHANNEL:
        raise ValueError(
            "No slack channel provided from the environment var SLACK_CHANNEL"
        )
    if not SLACK_BOT_TOKEN:
        raise ValueError(
            "No slack bot token provided from the environment var SLACK_BOT_TOKEN"
        )
    url = "https://slack.com/api/chat.postMessage"
    data = {
        "channel": SLACK_CHANNEL,
        "text": message,
    }
    headers = {
        "Authorization": f"Bearer {SLACK_BOT_TOKEN}",
        "Content-Type": "application/json",
    }

    response = requests.post(url, headers=headers, json=data)
    response_data = response.json()

    if not response_data.get("ok"):
        raise ValueError(f"Error sending message: {response_data}")

    return response_data


def reply_to_message_on_slack(thread_ts: str, reply_message: str):
    """
    Reply to a message in Slack (threaded reply).

    Parameters:
    ----------
    thread_ts (str):
        The timestamp of the message to reply to.
    reply_message (str):
        The reply text.

    Returns:
    -------
        dict: The response JSON containing the message timestamp (ts)
    """
    url = "https://slack.com/api/chat.postMessage"
    data = {
        "channel": SLACK_CHANNEL,
        "text": reply_message,
        "thread_ts": thread_ts,  # This ensures it's a threaded reply
    }
    HEADERS = {
        "Authorization": f"Bearer {SLACK_BOT_TOKEN}",
        "Content-Type": "application/json",
    }

    response = requests.post(url, headers=HEADERS, json=data)
    response_data = response.json()

    if not response_data.get("ok"):
        raise ValueError(f"Error sending reply: {response_data}")

    return response_data


def download_earthquake_data(
    start_date: datetime, end_date: datetime, mag_filter: float
) -> pd.DataFrame:
    """
    Download the earthquake data from the GeoNet API

    Parameters
    ----------
    start_date : datetime
        Start date to download the data
    end_date : datetime
        End date to download the data
    mag_filter : float
        Minimum magnitude to filter the data

    Returns
    -------
    pd.DataFrame
        Dataframe containing the earthquake data
    """
    # Format the dates in the required format
    start_date_str = start_date.strftime("%Y-%m-%dT%H:%M:%S")
    end_date_str = end_date.strftime("%Y-%m-%dT%H:%M:%S")

    # Define bbox for New Zealand
    config = cfg.Config()
    bbox = ",".join([str(coord) for coord in config.get_value("bbox")])

    # Send API request for the last hour
    geonet_url = config.get_value("geonet_url")
    endpoint = f"{geonet_url}/csv?bbox={bbox}&startdate={start_date_str}&enddate={end_date_str}"
    response = requests.get(endpoint)

    # Check if the response is valid
    if response.status_code != 200:
        raise ValueError("Could not get the earthquake data")

    # Read the response into a dataframe
    df = pd.read_csv(io.StringIO(response.text))

    # Filter by magnitude
    df = df[df["magnitude"] >= mag_filter]

    return df


def update_eq_source_table(
    event_dir: Path,
):
    """
    Update the earthquake source table with the latest data

    Parameters
    ----------
    event_dir : Path
        The event directory
    """
    flatfile_dir = file_structure.get_flatfile_dir(event_dir)
    eq_source_ffp = (
        flatfile_dir / file_structure.PreFlatfileNames.EARTHQUAKE_SOURCE_TABLE_GEONET
    )
    eq_source_df = pd.read_csv(eq_source_ffp)

    # Get the datetime of the event
    datetime_evid = eq_source_df["datetime"].values[0]
    datetime_evid = pd.to_datetime(datetime_evid)

    # Get the latest data
    geonet_df = download_earthquake_data(
        datetime_evid - timedelta(minutes=2),
        datetime_evid + timedelta(minutes=2),
        mag_filter=0.0,
    )

    # Get the new data for this event
    new_data = geonet_df[geonet_df["publicid"] == eq_source_df["evid"].values[0]]

    # Update the data
    eq_source_df["mag"] = new_data["magnitude"].values[0]
    eq_source_df["lat"] = new_data["latitude"].values[0]
    eq_source_df["lon"] = new_data["longitude"].values[0]
    eq_source_df["depth"] = new_data["depth"].values[0]

    # Save the updated data
    eq_source_df.to_csv(eq_source_ffp, index=False)

    # return the new data values
    return (
        eq_source_df["mag"].values[0],
        eq_source_df["lat"].values[0],
        eq_source_df["lon"].values[0],
        eq_source_df["depth"].values[0],
    )


@cli.from_docstring(app)
def run_event(
    event_id: Annotated[str, typer.Argument()],
    event_dir: Annotated[Path, typer.Argument(exists=True, file_okay=False)],
    gm_classifier_dir: Annotated[Path, typer.Argument(exists=True, file_okay=False)],
    conda_sh: Annotated[Path, typer.Argument(exists=True, file_okay=True)],
    gmc_activate: Annotated[str, typer.Argument()],
    gmc_predict_activate: Annotated[str, typer.Argument()],
    ko_matrix_path: Annotated[
        Path | None, typer.Option(exists=True, file_okay=False)
    ] = None,
    add_seismic_now: Annotated[bool, typer.Option(is_flag=True)] = False,
    machine: Annotated[
        cfg.MachineName,
        typer.Option(
            case_sensitive=False,
        ),
    ] = cfg.MachineName.LOCAL,
):
    """
    Run the NZGMDB pipeline for a specific event in near-real-time mode.

    Parameters
    ----------
    event_id : str
        The event ID.
    event_dir : Path
        The directory for the event to output to.
    gm_classifier_dir : Path
        Directory for gm_classifier.
    conda_sh : Path
        Path to the conda.sh script for environment activation.
    gmc_activate : str
        Command to activate gmc environment.
    gmc_predict_activate : str
        Command to activate gmc_predict environment.
    ko_matrix_path : Path, optional
        Path to the KO matrix directory (default is None).
    add_seismic_now : bool, optional
        Whether to add the event to SeismicNow (default is False).
    machine : cfg.MachineName, optional
        The machine name to use for the number of processes (default is cfg.MachineName.LOCAL).

    Returns
    -------
    bool
        True if the event was processed, False if the event was skipped.
    """
    try:
        config = cfg.Config()
        # Execute custom pipeline
        run_nzgmdb.generate_site_table_basin(event_dir)
        # Get geonet data
        run_nzgmdb.fetch_geonet_data(
            event_dir,
            None,
            None,
            config.get_n_procs(machine, cfg.WorkflowStep.GEONET),
            only_event_ids=[event_id],
            real_time=True,
            mp_sites=True,
        )

        if add_seismic_now:
            # Update with latest info
            mag, lat, lon, depth = update_eq_source_table(event_dir)
            # Send a message to slack to indicate the event is being processed
            response = send_message_to_slack(
                f"Event ID: {event_id} started processing for SeismicNow: Mag: {mag:.1f}; Depth: {depth:.1f} km; Lat: {lat:.2f}; Lon: {lon:.2f}",
            )
            message_ts = response["ts"]

        # Tectonic types
        flatfile_dir = file_structure.get_flatfile_dir(event_dir)
        eq_source_ffp = (
            flatfile_dir
            / file_structure.PreFlatfileNames.EARTHQUAKE_SOURCE_TABLE_GEONET
        )
        eq_tect_domain_ffp = (
            flatfile_dir
            / file_structure.PreFlatfileNames.EARTHQUAKE_SOURCE_TABLE_TECTONIC
        )
        run_nzgmdb.merge_tect_domain(
            eq_source_ffp,
            eq_tect_domain_ffp,
            config.get_n_procs(machine, cfg.WorkflowStep.TEC_DOMAIN),
        )
        # Process the records
        run_nzgmdb.process_records(
            event_dir, n_procs=config.get_n_procs(machine, cfg.WorkflowStep.PROCESS)
        )
        # Run IM_calculation
        im_dir = file_structure.get_im_dir(event_dir)
        im_dir.mkdir(parents=True, exist_ok=True)
        intensity_measures = [
            ims.IM.PGA,
            ims.IM.PGV,
            ims.IM.CAV,
            ims.IM.CAV5,
            ims.IM.AI,
            ims.IM.Ds575,
            ims.IM.Ds595,
            ims.IM.pSA,
        ]
        run_nzgmdb.run_im_calculation(
            event_dir,
            n_procs=config.get_n_procs(machine, cfg.WorkflowStep.IM),
            intensity_measures=intensity_measures,
        )
        # Merge results
        run_nzgmdb.merge_im_results(im_dir, flatfile_dir, None, None)
        # Calculate distances
        run_nzgmdb.distances.calc_distances(
            event_dir, config.get_n_procs(machine, cfg.WorkflowStep.DISTANCES)
        )
        # Merge the flatfiles
        run_nzgmdb.merge_flat_files(event_dir)

    except custom_errors.NoStationsError:
        print(f"Event {event_id} has no stations, skipping")
        # Remove the event directory
        shutil.rmtree(event_dir)
        return False

    if add_seismic_now:
        # Define the URL for the endpoint
        url = f"{SEISMIC_NOW_URL}?earthquake_id={event_id}"

        # Send a POST request to the endpoint
        response = requests.post(url)

        # Check the response status
        if response.status_code == 200:
            print("Event added successfully")
            # Get updated values
            mag, lat, lon, depth = update_eq_source_table(event_dir)
            # Add a new message to slack
            response = reply_to_message_on_slack(
                message_ts,
                f"Event ID: {event_id} added to SeismicNow (Basic Processing): Mag: {mag:.1f}; Depth: {depth:.1f} km; Lat: {lat:.2f}; Lon: {lon:.2f}",
            )
            message_ts = response["ts"]

        else:
            print(f"Failed to add event. Status code: {response.status_code}")
            print(f"Response: {response.text}")
            # Add a new message to slack
            reply_to_message_on_slack(
                message_ts,
                f"Failed to add event {event_id} to SeismicNow, SW team investigate",
            )
            return False

    # Continue the rest of the pipeline
    run_phasenet_script_ffp = (
        Path(__file__).parent.parent / "phase_arrival/run_phasenet.py"
    )
    phase_n_procs = config.get_n_procs(machine, cfg.WorkflowStep.PHASE_TABLE)
    run_nzgmdb.make_phase_arrival_table(
        event_dir,
        flatfile_dir,
        run_phasenet_script_ffp,
        conda_sh,
        gmc_activate,
        phase_n_procs,
    )

    phase_table_path = (
        flatfile_dir / file_structure.PreFlatfileNames.PHASE_ARRIVAL_TABLE
    )
    snr_fas_output_dir = file_structure.get_snr_fas_dir(event_dir)
    run_nzgmdb.calculate_snr(
        event_dir,
        ko_matrix_path,
        phase_table_path,
        flatfile_dir,
        snr_fas_output_dir,
        config.get_n_procs(machine, cfg.WorkflowStep.SNR),
    )

    waveform_dir = file_structure.get_waveform_dir(event_dir)
    run_nzgmdb.calc_fmax(
        event_dir,
        flatfile_dir,
        waveform_dir,
        snr_fas_output_dir,
        config.get_n_procs(machine, cfg.WorkflowStep.FMAX),
    )

    run_gmc.run_gmc_processing(
        event_dir,
        gm_classifier_dir,
        ko_matrix_path,
        conda_sh,
        gmc_activate,
        gmc_predict_activate,
        config.get_n_procs(machine, cfg.WorkflowStep.GMC),
    )

    run_nzgmdb.process_records(
        event_dir, n_procs=config.get_n_procs(machine, cfg.WorkflowStep.PROCESS)
    )

    run_nzgmdb.run_im_calculation(
        event_dir,
        n_procs=config.get_n_procs(machine, cfg.WorkflowStep.IM),
        intensity_measures=intensity_measures,
    )

    # Calculate distances
    run_nzgmdb.distances.calc_distances(
        event_dir, config.get_n_procs(machine, cfg.WorkflowStep.DISTANCES)
    )

    run_nzgmdb.merge_im_results(im_dir, flatfile_dir, None, None)

    run_nzgmdb.merge_flat_files(event_dir)

    if add_seismic_now:
        # Get updated values
        mag, lat, lon, depth = update_eq_source_table(event_dir)
        # Reply to the slack message for final results
        reply_to_message_on_slack(
            message_ts,
            f"Event ID: {event_id} completed final processing: Mag: {mag:.1f}; Depth: {depth:.1f} km; Lat: {lat:.2f}; Lon: {lon:.2f}",
        )

    return True


@cli.from_docstring(app)
def poll_earthquake_data(
    main_dir: Annotated[Path, typer.Argument(exists=True, file_okay=False)],
    gm_classifier_dir: Annotated[Path, typer.Argument(exists=True, file_okay=False)],
    conda_sh: Annotated[Path, typer.Argument(exists=True, file_okay=True)],
    gmc_activate: Annotated[str, typer.Argument()],
    gmc_predict_activate: Annotated[str, typer.Argument()],
    ko_matrix_path: Annotated[
        Path | None, typer.Argument(exists=True, file_okay=False)
    ],
    add_seismic_now: Annotated[bool, typer.Option(is_flag=True)] = False,
    machine: Annotated[
        cfg.MachineName,
        typer.Option(
            case_sensitive=False,
        ),
    ] = cfg.MachineName.LOCAL,
):
<<<<<<< HEAD
    """
    Poll earthquake data, process events, and run the NZGMDB pipeline for real-time data.

    Parameters
    ----------
    main_dir : Path
        The main directory for earthquake event data.
    gm_classifier_dir : Path
        Directory for gm_classifier.
    conda_sh : Path
        Path to the conda.sh script for environment activation.
    gmc_activate : str
        Command to activate gmc environment.
    gmc_predict_activate : str
        Command to activate gmc_predict environment.
    ko_matrix_path : Path, optional
        Path to the KO matrix directory (default is None).
    add_seismic_now : bool, optional
        Whether to add the event to SeismicNow (default is False).
    machine : cfg.MachineName, optional
        The machine name to use for the number of processes (default is cfg.MachineName.LOCAL).

    Returns
    -------
    bool
        True if polling and processing were successful, False otherwise.
    """
=======
    # Array to keep track of events that ran but resulted in no stations
    # So that we don't re-run them
    no_stations_events = []

>>>>>>> 8b0925dd
    init_start_date = None
    while True:
        # Get the last 2 minutes worth of data and check if there are any new events
        end_date = datetime.datetime.utcnow() - datetime.timedelta(minutes=1)
        # If an event was just executed, ensures we capture any events that may have been missed during the execution
        start_date = (
            end_date - datetime.timedelta(minutes=10)
            if init_start_date is None
            else init_start_date
        )
        init_start_date = None

        try:
            geonet_df = download_earthquake_data(start_date, end_date, mag_filter=4.0)
        except ValueError:
            # Server down temporarily edge case
            print("Could not get the earthquake data, waiting for 1 minute")
            geonet_df = pd.DataFrame()
            init_start_date = start_date

        if not geonet_df.empty:
            # Run every event
            for event_id in geonet_df["publicid"].values:
                event_dir = main_dir / str(event_id)
                # If the event exists skip
                if event_dir.exists() or event_id in no_stations_events:
                    print(f"Event {event_id} already exists")
                    continue
                event_dir.mkdir()

                result = run_event(
                    str(event_id),
                    event_dir,
                    gm_classifier_dir,
                    conda_sh,
                    gmc_activate,
                    gmc_predict_activate,
                    ko_matrix_path,
                    add_seismic_now,
                    machine,
                )

                if not result:
                    # remove the event directory
                    shutil.rmtree(event_dir)
                    # add the event to the no stations events
                    no_stations_events.append(event_id)
                init_start_date = end_date

        time.sleep(60)


if __name__ == "__main__":
    app()<|MERGE_RESOLUTION|>--- conflicted
+++ resolved
@@ -447,7 +447,6 @@
         ),
     ] = cfg.MachineName.LOCAL,
 ):
-<<<<<<< HEAD
     """
     Poll earthquake data, process events, and run the NZGMDB pipeline for real-time data.
 
@@ -475,12 +474,10 @@
     bool
         True if polling and processing were successful, False otherwise.
     """
-=======
     # Array to keep track of events that ran but resulted in no stations
     # So that we don't re-run them
     no_stations_events = []
 
->>>>>>> 8b0925dd
     init_start_date = None
     while True:
         # Get the last 2 minutes worth of data and check if there are any new events
