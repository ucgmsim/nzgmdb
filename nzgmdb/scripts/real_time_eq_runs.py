import datetime
import io
import time
from multiprocessing import Process, Queue
from pathlib import Path
from typing import Annotated

import numpy as np
import pandas as pd
import requests
import typer
from obspy.clients.fdsn import Client as FDSN_Client
from obspy.core.event import Event
from obspy.core.inventory import Network, Station
from scipy.interpolate import interp1d

from nzgmdb.data_retrieval import geonet, sites
from nzgmdb.management import config as cfg
from nzgmdb.management import file_structure
from nzgmdb.scripts import run_nzgmdb

app = typer.Typer()

SEISMIC_NOW_URL = (
    "https://quakecoresoft.canterbury.ac.nz/seismicnow/api/earthquakes/add"
)


def download_earthquake_data(
    start_date: datetime, end_date: datetime, mag_filter: float
) -> pd.DataFrame:
    """
    Download the earthquake data from the GeoNet API

    Parameters
    ----------
    start_date : datetime
        Start date to download the data
    end_date : datetime
        End date to download the data
    mag_filter : float
        Minimum magnitude to filter the data

    Returns
    -------
    pd.DataFrame
        Dataframe containing the earthquake data
    """
    # Format the dates in the required format
    start_date_str = start_date.strftime("%Y-%m-%dT%H:%M:%S")
    end_date_str = end_date.strftime("%Y-%m-%dT%H:%M:%S")

    # Define bbox for New Zealand
    config = cfg.Config()
    bbox = ",".join([str(coord) for coord in config.get_value("bbox")])

    # Send API request for the last hour
    geonet_url = config.get_value("geonet_url")
    endpoint = f"{geonet_url}/csv?bbox={bbox}&startdate={start_date_str}&enddate={end_date_str}"
    response = requests.get(endpoint)

    # Check if the response is valid
    if response.status_code != 200:
        raise ValueError("Could not get the earthquake data")

    # Read the response into a dataframe
    df = pd.read_csv(io.StringIO(response.text))

    # Filter by magnitude
    df = df[df["magnitude"] >= mag_filter]

    return df


def remove_processed_station(processes: list[Process], output_queue: Queue):
    """
    Remove the processed station from the queue and end the processes

    Parameters
    ----------
    processes : list[mp.Process]
        The list of processes currently running
    output_queue : queue.Queue
        The queue to receive the output from the processes

    Returns
    -------
    sta_mag_lines : list
        The list of station magnitude lines
    skipped_records : list
        The list of skipped records
    """
    # Collect all results from the queue (If there is any)
    sta_mag_lines = []
    skipped_records = []

    # Check the queue for completed jobs
    while not output_queue.empty():
        # Non-blocking check
        completed_info = output_queue.get(timeout=0.1)
        sta_mag_line = completed_info[0]
        skipped_record = completed_info[1]
        station_done = completed_info[2]
        if skipped_record is not None:
            skipped_records.extend(skipped_record)
        if sta_mag_line is not None:
            sta_mag_lines.extend(sta_mag_line)

        # Remove corresponding process
        for p in processes:
            if p.station == station_done:
                p.terminate()
                processes.remove(p)
                break

    return sta_mag_lines, skipped_records


def get_station_data(
    station: Station,
    network: Network,
    event_cat: Event,
    event_id: str,
    main_dir: Path,
    client_NZ: FDSN_Client,
    pref_mag: float,
    pref_mag_type: str,
    site_table: pd.DataFrame,
    output_queue: Queue,
):
    """
    Get the station data for the given station and network

    Parameters
    ----------
    station : obspy.core.inventory.Station
        The station object
    network : obspy.core.inventory.Network
        The network object
    event_cat : obspy.core.event.Event
        The event catalog object
    event_id : str
        The event ID
    main_dir : Path
        The main directory for the event
    client_NZ : obspy.clients.fdsn.Client
        The FDSN client
    pref_mag : float
        The preferred magnitude
    pref_mag_type : str
        The preferred magnitude type
    site_table : pd.DataFrame
        The site table dataframe
    output_queue : queue.Queue
        The queue to output the results
    """
    sta_mag_line, skipped_records = geonet.fetch_sta_mag_line(
        station,
        network,
        event_cat,
        event_id,
        main_dir,
        client_NZ,
        pref_mag,
        pref_mag_type,
        site_table,
    )
    # Tell the main process that this record is done
    output_queue.put((sta_mag_line, skipped_records, station.code))
    # Wait forever till the process is terminated by main process
    while True:
        time.sleep(10)


def custom_multiprocess_geonet(event_dir: Path, event_id: str, n_procs: int = 1):
    """
    Multiprocess the GeoNet data retrieval for speed efficiency over stations

    Parameters
    ----------
    event_dir : Path
        The directory for the event
    event_id : str
        The event ID
    n_procs : int
        The number of processes to use

    Returns
    -------
    bool
        True if the event was processed, None if the event was skipped
    """
    # Generate the site basin flatfile
    flatfile_dir = file_structure.get_flatfile_dir(event_dir)
    flatfile_dir.mkdir(parents=True, exist_ok=True)

    site_df = sites.create_site_table_response()
    site_df = sites.add_site_basins(site_df)

    site_df.to_csv(
        flatfile_dir / file_structure.PreFlatfileNames.SITE_TABLE, index=False
    )

    # Set constants
    config = cfg.Config()
    channel_codes = ",".join(config.get_value("channel_codes"))
    client_NZ = FDSN_Client(base_url=config.get_value("real_time_url"))
    inventory = client_NZ.get_stations(channel=channel_codes, level="response")
    # Get the catalog information
    cat = client_NZ.get_events(eventid=event_id)
    event_cat = cat[0]

    # Get the event line and save the output
    event_line = geonet.fetch_event_line(event_cat, event_id)
    event_df = pd.DataFrame(
        [event_line],
        columns=[
            "evid",
            "datetime",
            "lat",
            "lon",
            "depth",
            "loc_type",
            "loc_grid",
            "mag",
            "mag_type",
            "mag_method",
            "mag_unc",
            "mag_orig",
            "mag_orig_type",
            "mag_orig_unc",
            "ndef",
            "nsta",
            "nmag",
            "t_res",
            "reloc",
        ],
    )
    # Save the dataframes with a suffix
    event_df.to_csv(
        flatfile_dir / file_structure.PreFlatfileNames.EARTHQUAKE_SOURCE_TABLE_GEONET,
        index=False,
    )

    # Get the data_dir
    data_dir = file_structure.get_data_dir()

    mw_rrup = np.loadtxt(data_dir / "Mw_rrup.txt")
    mags = mw_rrup[:, 0]
    rrups = mw_rrup[:, 1]
    # Generate cubic interpolation for magnitude distance relationship
    f_rrup = interp1d(mags, rrups, kind="cubic")

    # Get Networks / Stations within a certain radius of the event
    inv_sub_sta = geonet.get_stations_within_radius(
        event_cat, mags, rrups, f_rrup, inventory
    )

    # Check if there are any stations
    if len(inv_sub_sta) == 0:
        return None

    # Create the Process and Queue for output results
    processes = []
    output_queue = Queue()
    sta_mag_table = []
    skipped_records = []

    # Get the station magnitude lines
    for network in inv_sub_sta:
        for station in network:
            # If we have reached the limit of n_procs, wait for some processes to finish
            while len(processes) >= n_procs:
                # Remove the processed Station from the queue
                finished_sta_mag_table, finished_skipped_records = (
                    remove_processed_station(processes, output_queue)
                )
                sta_mag_table.extend(finished_sta_mag_table)
                skipped_records.extend(finished_skipped_records)
                # Wait 1 second before checking again (prevents missing completed jobs)
                time.sleep(1)

            # Start a new process
            process = Process(
                target=get_station_data,
                args=(
                    station,
                    network,
                    event_cat,
                    event_id,
                    event_dir,
                    client_NZ,
                    event_line[7],
                    event_line[8],
                    site_df,
                    output_queue,
                ),
            )
            process.station = station.code
            processes.append(process)
            process.start()

    # Wait for all remaining processes to finish
    while processes:
        # Remove the processed Station from the queue
        finished_sta_mag_table, finished_skipped_records = remove_processed_station(
            processes, output_queue
        )
        sta_mag_table.extend(finished_sta_mag_table)
        skipped_records.extend(finished_skipped_records)

    if len(sta_mag_table) == 0:
        # No station data, skip this event
        return None
    else:
        sta_mag_df = pd.DataFrame(
            sta_mag_table,
            columns=[
                "magid",
                "net",
                "sta",
                "loc",
                "chan",
                "evid",
                "mag",
                "mag_type",
                "mag_corr_method",
                "amp",
                "amp_unit",
            ],
        )

    sta_mag_df.to_csv(
        flatfile_dir / file_structure.PreFlatfileNames.STATION_MAGNITUDE_TABLE_GEONET,
        index=False,
    )

    if len(skipped_records) > 0:
        # Create the skipped records df
        skipped_records_df = pd.DataFrame(
            skipped_records, columns=["skipped_records", "reason"]
        )
    else:
        skipped_records_df = pd.DataFrame()

    skipped_records_df.to_csv(
        flatfile_dir / file_structure.SkippedRecordFilenames.GEONET_SKIPPED_RECORDS,
        index=False,
    )
    return True


@app.command(
    help="Run the NZGMDB pipeline for a specific event in near-real-time mode."
)
def run_event(  # noqa: D103
    event_id: Annotated[
        str,
        typer.Argument(
            help="The event ID.",
        ),
    ],
    event_dir: Annotated[
        Path,
        typer.Argument(
            help="The directory for the event to output to.",
            exists=True,
            file_okay=False,
        ),
    ],
    gm_classifier_dir: Annotated[
        Path,
        typer.Argument(
            help="Directory for gm_classifier.",
            exists=True,
            file_okay=False,
        ),
    ],
    conda_sh: Annotated[
        Path,
        typer.Argument(
            help="Path to the conda.sh script for environment activation.",
            exists=True,
            file_okay=True,
        ),
    ],
    gmc_activate: Annotated[
        str,
        typer.Argument(
            help="Command to activate gmc environment.",
        ),
    ],
    gmc_predict_activate: Annotated[
        str,
        typer.Argument(
            help="Command to activate gmc_predict environment.",
        ),
    ],
    n_procs: Annotated[
        int,
        typer.Option(
            help="Number of processes to use in the pipeline.",
        ),
    ],
    gmc_procs: Annotated[
        int,
        typer.Option(
            help="Number of GMC processes to use.",
        ),
    ],
    ko_matrix_path: Annotated[
        Path,
        typer.Option(
            help="Path to the KO matrix directory.",
            exists=True,
            file_okay=False,
        ),
    ] = None,
    add_seismic_now: Annotated[
        bool,
        typer.Option(
            help="Add the event to SeismicNow.",
            is_flag=True,
        ),
    ] = False,
    start_date: Annotated[
        datetime.datetime,
        typer.Option(
            help="Start date for the event.",
        ),
    ] = datetime.datetime.utcnow() - datetime.timedelta(days=8),
    end_date: Annotated[
        datetime.datetime,
        typer.Option(
            help="End date for the event.",
        ),
    ] = datetime.datetime.utcnow() - datetime.timedelta(minutes=1),
):
    # Run the custom multiprocess geonet, site table and geonet steps
    result = custom_multiprocess_geonet(event_dir, event_id, n_procs)

    if result is None:
        # Skip this event
        print(f"Skipping event {event_id}")
        return None

    # Run the rest of the pipeline
    run_nzgmdb.run_full_nzgmdb(
        event_dir,
        start_date,
        end_date,
        gm_classifier_dir,
        conda_sh,
        gmc_activate,
        gmc_predict_activate,
        gmc_procs,
        n_procs,
        ko_matrix_path=ko_matrix_path,
        checkpoint=True,
        only_event_ids=[event_id],
        real_time=True,
    )

    if add_seismic_now:
        # Define the URL for the endpoint
        url = f"{SEISMIC_NOW_URL}?earthquake_id={event_id}"

        # Send a GET request to the endpoint
        response = requests.post(url)

        # Check the response status
        if response.status_code == 200:
            print("Event added successfully")
        else:
            print(f"Failed to add event. Status code: {response.status_code}")
            print(f"Response: {response.text}")
    return True


@app.command(
    help="Poll earthquake data, process events, and run the NZGMDB pipeline for real-time data."
)
def poll_earthquake_data(  # noqa: D103
    main_dir: Annotated[
        Path,
        typer.Argument(
            help="The main directory for earthquake event data.",
            exists=True,
            file_okay=False,
        ),
    ],
    gm_classifier_dir: Annotated[
        Path,
        typer.Argument(
            help="Directory for gm_classifier.",
            exists=True,
            file_okay=False,
        ),
    ],
    conda_sh: Annotated[
        Path,
        typer.Argument(
            help="Path to the conda.sh script for environment activation.",
            exists=True,
            file_okay=True,
        ),
    ],
    gmc_activate: Annotated[
        str,
        typer.Argument(
            help="Command to activate gmc environment.",
        ),
    ],
    gmc_predict_activate: Annotated[
        str,
        typer.Argument(
            help="Command to activate gmc_predict environment.",
        ),
    ],
    n_procs: Annotated[
        int,
        typer.Option(
            help="Number of processes to use in the pipeline.",
        ),
    ] = 1,
    gmc_procs: Annotated[
        int,
        typer.Option(
            help="Number of GMC processes to use.",
        ),
    ] = 1,
    ko_matrix_path: Annotated[
        Path,
        typer.Option(
            help="Path to the KO matrix directory.",
            exists=True,
            file_okay=False,
        ),
    ] = None,
    add_seismic_now: Annotated[
        bool,
        typer.Option(
            help="Add the event to SeismicNow.",
            is_flag=True,
        ),
    ] = False,
):
    init_start_date = None
    while True:
        # Get the last 2 minutes worth of data and check if there are any new events
        end_date = datetime.datetime.utcnow() - datetime.timedelta(minutes=1)
<<<<<<< HEAD
        start_date = end_date - datetime.timedelta(minutes=2, days=60)
        geonet_df = download_earthquake_data_last_hour(start_date, end_date)
        main_dir = Path("/home/joel/local/SeismicNow/event_dir")

        gm_classifier_dir = Path("/home/joel/code/gm_classifier")
        conda_sh = Path("/home/joel/anaconda3/etc/profile.d/conda.sh")
        gmc_activate = "conda activate gmc"
        gmc_predict_activate = "conda activate gmc_predict"
        n_procs = 7
        gmc_procs = 2
        ko_matrix_path = Path(
            "/home/joel/code/IM_calculation/IM_calculation/IM/KO_matrices"
=======
        # If an event was just executed, ensures we capture any events that may have been missed during the execution
        start_date = (
            end_date - datetime.timedelta(minutes=2)
            if init_start_date is None
            else init_start_date
>>>>>>> ba51347d
        )
        geonet_df = download_earthquake_data(start_date, end_date, mag_filter=4.0)
        init_start_date = None

        if not geonet_df.empty:
            # Run every event
            for event_id in geonet_df["publicid"].values:
                event_dir = main_dir / str(event_id)
                # If the event exists skip
                if event_dir.exists():
                    print(f"Event {event_id} already exists")
                    continue
                event_dir.mkdir()

                result = run_event(
                    str(event_id),
                    event_dir,
                    gm_classifier_dir,
                    conda_sh,
                    gmc_activate,
                    gmc_predict_activate,
                    n_procs,
                    gmc_procs,
                    ko_matrix_path,
                    add_seismic_now,
                    start_date,
                    end_date,
                )

                if result is None:
                    # remove the event directory
                    event_dir.rmdir()
                init_start_date = end_date

        time.sleep(60)


if __name__ == "__main__":
    app()<|MERGE_RESOLUTION|>--- conflicted
+++ resolved
@@ -549,26 +549,11 @@
     while True:
         # Get the last 2 minutes worth of data and check if there are any new events
         end_date = datetime.datetime.utcnow() - datetime.timedelta(minutes=1)
-<<<<<<< HEAD
-        start_date = end_date - datetime.timedelta(minutes=2, days=60)
-        geonet_df = download_earthquake_data_last_hour(start_date, end_date)
-        main_dir = Path("/home/joel/local/SeismicNow/event_dir")
-
-        gm_classifier_dir = Path("/home/joel/code/gm_classifier")
-        conda_sh = Path("/home/joel/anaconda3/etc/profile.d/conda.sh")
-        gmc_activate = "conda activate gmc"
-        gmc_predict_activate = "conda activate gmc_predict"
-        n_procs = 7
-        gmc_procs = 2
-        ko_matrix_path = Path(
-            "/home/joel/code/IM_calculation/IM_calculation/IM/KO_matrices"
-=======
         # If an event was just executed, ensures we capture any events that may have been missed during the execution
         start_date = (
             end_date - datetime.timedelta(minutes=2)
             if init_start_date is None
             else init_start_date
->>>>>>> ba51347d
         )
         geonet_df = download_earthquake_data(start_date, end_date, mag_filter=4.0)
         init_start_date = None
