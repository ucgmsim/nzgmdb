import datetime
import io
<<<<<<< HEAD
import multiprocessing as mp
=======
>>>>>>> 7617c5cd
import shutil
import time
from pathlib import Path
from typing import Annotated

import pandas as pd
import requests
import typer

from nzgmdb.management import config as cfg
from nzgmdb.management import custom_errors
from nzgmdb.scripts import run_nzgmdb

app = typer.Typer()

SEISMIC_NOW_URL = (
    "https://quakecoresoft.canterbury.ac.nz/seismicnow/api/earthquakes/add"
)


def download_earthquake_data(
    start_date: datetime, end_date: datetime, mag_filter: float
) -> pd.DataFrame:
    """
    Download the earthquake data from the GeoNet API

    Parameters
    ----------
    start_date : datetime
        Start date to download the data
    end_date : datetime
        End date to download the data
    mag_filter : float
        Minimum magnitude to filter the data

    Returns
    -------
    pd.DataFrame
        Dataframe containing the earthquake data
    """
    # Format the dates in the required format
    start_date_str = start_date.strftime("%Y-%m-%dT%H:%M:%S")
    end_date_str = end_date.strftime("%Y-%m-%dT%H:%M:%S")

    # Define bbox for New Zealand
    config = cfg.Config()
    bbox = ",".join([str(coord) for coord in config.get_value("bbox")])

    # Send API request for the last hour
    geonet_url = config.get_value("geonet_url")
    endpoint = f"{geonet_url}/csv?bbox={bbox}&startdate={start_date_str}&enddate={end_date_str}"
    response = requests.get(endpoint)

    # Check if the response is valid
    if response.status_code != 200:
        raise ValueError("Could not get the earthquake data")

    # Read the response into a dataframe
    df = pd.read_csv(io.StringIO(response.text))

    # Filter by magnitude
    df = df[df["magnitude"] >= mag_filter]

    return df


@app.command(
    help="Run the NZGMDB pipeline for a specific event in near-real-time mode."
)
def run_event(  # noqa: D103
    event_id: Annotated[
        str,
        typer.Argument(
            help="The event ID.",
        ),
    ],
    event_dir: Annotated[
        Path,
        typer.Argument(
            help="The directory for the event to output to.",
            exists=True,
            file_okay=False,
        ),
    ],
    gm_classifier_dir: Annotated[
        Path,
        typer.Argument(
            help="Directory for gm_classifier.",
            exists=True,
            file_okay=False,
        ),
    ],
    conda_sh: Annotated[
        Path,
        typer.Argument(
            help="Path to the conda.sh script for environment activation.",
            exists=True,
            file_okay=True,
        ),
    ],
    gmc_activate: Annotated[
        str,
        typer.Argument(
            help="Command to activate gmc environment.",
        ),
    ],
    gmc_predict_activate: Annotated[
        str,
        typer.Argument(
            help="Command to activate gmc_predict environment.",
        ),
    ],
    n_procs: Annotated[
        int,
        typer.Option(
            help="Number of processes to use in the pipeline.",
        ),
    ] = 1,
    gmc_procs: Annotated[
        int,
        typer.Option(
            help="Number of GMC processes to use.",
        ),
    ] = 1,
    ko_matrix_path: Annotated[
        Path,
        typer.Option(
            help="Path to the KO matrix directory.",
            exists=True,
            file_okay=False,
        ),
    ] = None,
    add_seismic_now: Annotated[
        bool,
        typer.Option(
            help="Add the event to SeismicNow.",
            is_flag=True,
        ),
    ] = False,
    start_date: Annotated[
        datetime.datetime,
        typer.Option(
            help="Start date for the event.",
        ),
    ] = datetime.datetime.utcnow()
    - datetime.timedelta(days=8),
    end_date: Annotated[
        datetime.datetime,
        typer.Option(
            help="End date for the event.",
        ),
    ] = datetime.datetime.utcnow()
    - datetime.timedelta(minutes=1),
):
    """
    Run the NZGMDB pipeline for a specific event in near-real-time mode.

    Returns
    -------
    bool
        True if the event was processed, False if the event was skipped
    """
    try:
        # Run the rest of the pipeline
        run_nzgmdb.run_full_nzgmdb(
            event_dir,
            start_date,
            end_date,
            gm_classifier_dir,
            conda_sh,
            gmc_activate,
            gmc_predict_activate,
            gmc_procs,
            n_procs,
            ko_matrix_path=ko_matrix_path,
            checkpoint=True,
            only_event_ids=[event_id],
            real_time=True,
        )
    except custom_errors.NoStationsError:
        print(f"Event {event_id} has no stations, skipping")
        # Remove the event directory
        shutil.rmtree(event_dir)
        return False

    if add_seismic_now:
        # Define the URL for the endpoint
        url = f"{SEISMIC_NOW_URL}?earthquake_id={event_id}"

        # Send a POST request to the endpoint
        response = requests.post(url)

        # Check the response status
        if response.status_code == 200:
            print("Event added successfully")
        else:
            print(f"Failed to add event. Status code: {response.status_code}")
            print(f"Response: {response.text}")
            return False
    return True


@app.command(
    help="Poll earthquake data, process events, and run the NZGMDB pipeline for real-time data."
)
def poll_earthquake_data(  # noqa: D103
    main_dir: Annotated[
        Path,
        typer.Argument(
            help="The main directory for earthquake event data.",
            exists=True,
            file_okay=False,
        ),
    ],
    gm_classifier_dir: Annotated[
        Path,
        typer.Argument(
            help="Directory for gm_classifier.",
            exists=True,
            file_okay=False,
        ),
    ],
    conda_sh: Annotated[
        Path,
        typer.Argument(
            help="Path to the conda.sh script for environment activation.",
            exists=True,
            file_okay=True,
        ),
    ],
    gmc_activate: Annotated[
        str,
        typer.Argument(
            help="Command to activate gmc environment.",
        ),
    ],
    gmc_predict_activate: Annotated[
        str,
        typer.Argument(
            help="Command to activate gmc_predict environment.",
        ),
    ],
    n_procs: Annotated[
        int,
        typer.Option(
            help="Number of processes to use in the pipeline.",
        ),
    ] = 1,
    gmc_procs: Annotated[
        int,
        typer.Option(
            help="Number of GMC processes to use.",
        ),
    ] = 1,
    ko_matrix_path: Annotated[
        Path,
        typer.Option(
            help="Path to the KO matrix directory.",
            exists=True,
            file_okay=False,
        ),
    ] = None,
    add_seismic_now: Annotated[
        bool,
        typer.Option(
            help="Add the event to SeismicNow.",
            is_flag=True,
        ),
    ] = False,
):
    init_start_date = None
    while True:
        # Get the last 2 minutes worth of data and check if there are any new events
        end_date = datetime.datetime.utcnow() - datetime.timedelta(minutes=1)
        # If an event was just executed, ensures we capture any events that may have been missed during the execution
        start_date = (
            end_date - datetime.timedelta(minutes=2)
            if init_start_date is None
            else init_start_date
        )
        geonet_df = download_earthquake_data(start_date, end_date, mag_filter=4.0)
        init_start_date = None

        if not geonet_df.empty:
            # Run every event
            for event_id in geonet_df["publicid"].values:
                event_dir = main_dir / str(event_id)
                # If the event exists skip
                if event_dir.exists():
                    print(f"Event {event_id} already exists")
                    continue
                event_dir.mkdir()

                result = run_event(
                    str(event_id),
                    event_dir,
                    gm_classifier_dir,
                    conda_sh,
                    gmc_activate,
                    gmc_predict_activate,
                    n_procs,
                    gmc_procs,
                    ko_matrix_path,
                    add_seismic_now,
                    start_date,
                    end_date,
                )

                if not result:
                    # remove the event directory
                    shutil.rmtree(event_dir)
                init_start_date = end_date

        time.sleep(60)


if __name__ == "__main__":
    app()<|MERGE_RESOLUTION|>--- conflicted
+++ resolved
@@ -1,9 +1,6 @@
 import datetime
 import io
-<<<<<<< HEAD
 import multiprocessing as mp
-=======
->>>>>>> 7617c5cd
 import shutil
 import time
 from pathlib import Path
