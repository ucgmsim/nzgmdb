"""
File that contains the function scripts that can be called to run the NZGMDB pipeline.
"""

from datetime import datetime
from pathlib import Path

import typer

from nzgmdb.data_retrieval.geonet import parse_geonet_information
from nzgmdb.data_retrieval.tect_domain import add_tect_domain
from nzgmdb.calculation.snr import compute_snr_for_mseed_data
from nzgmdb.management import file_structure
from nzgmdb.phase_arrival.gen_phase_arrival_table import (
    generate_phase_arrival_table,
)

app = typer.Typer()


@app.command()
<<<<<<< HEAD
def gen_phase_arrival_table(
    main_dir: Path, output_dir: Path, n_procs: int = 1, full_output: bool = False
):
    """
    Generate the phase arrival table, taking mseed data and finding the phase arrivals using a p_wave picker.

    Parameters
    ----------
    main_dir : Path
        The main directory of the NZGMDB results (highest level directory)
        (glob is used to find all mseed files recursively)
    output_dir : Path
        The directory to save the phase arrival table
    n_procs : int (optional)
        The number of processes to use to generate the phase arrival table
    full_output: bool (optional)
        If True, writes an additional table that
        contains all phase arrivals from both
        picker and Geonet
    """
    generate_phase_arrival_table(main_dir, output_dir, n_procs, full_output)


@app.command()
=======
>>>>>>> a6657f73
def fetch_geonet_data(
    main_dir: Path,
    start_date: datetime,
    end_date: datetime,
    n_procs: int = 1,
):
    """
    Fetches earthquake data from Geonet and generates the earthquake source and station magnitude tables.

    Parameters
    ----------
    main_dir : Path
        The main directory of the NZGMDB results (Highest level directory)
    start_date : datetime
        The start date to filter the earthquake data
    end_date : datetime
        The end date to filter the earthquake data
    n_procs : int (optional)
        The number of processes to use to generate the earthquake source and station magnitude tables
    """
    parse_geonet_information(main_dir, start_date, end_date, n_procs)


@app.command()
def merge_tect_domain(
    eq_source_ffp: Path,
    output_dir: Path,
    n_procs: int = 1,
):
    """
    Adds tectonic domains to the earthquake source table.

    Parameters
    ----------
    eq_source_ffp : Path
        The file path to the earthquake source table
    output_dir : Path
        The directory to save the earthquake source table with tectonic domains
    n_procs : int (optional)
        The number of processes to use for processing
    """
    add_tect_domain(eq_source_ffp, output_dir, n_procs)


@app.command()
def gen_phase_arrival_table(main_dir: Path, output_dir: Path, n_procs: int = 1):
    """
    Generate the phase arrival table, taking mseed data and finding the phase arrivals using a p_wave picker.
    Requires the mseed files to be generated.

    Parameters
    ----------
    main_dir : Path
        The main directory of the NZGMDB results (Highest level directory)
        (glob is used to find all mseed files recursively)
    output_dir : Path
        The directory to save the phase arrival table
    n_procs : int (optional)
        The number of processes to use to generate the phase arrival table
    """
    generate_phase_arrival_table(main_dir, output_dir, n_procs)


@app.command()
def calculate_snr(
    main_dir: Path,
    phase_table_path: Path = None,
    meta_output_dir: Path = None,
    snr_fas_output_dir: Path = None,
    n_procs: int = 1,
    apply_smoothing: bool = True,
    ko_matrix_path: Path = None,
):
    """
    Calculate the signal to noise ratio of the waveforms as well as FAS.
    Requires the phase arrival table and mseed files to be generated.
    Allows for custom links to the KO matrix, meta output directory, and SNR and FAS output directory.
    If not provided, the default directories are used as if running the full NZGMDB pipeline.

    Note: Can't have the common frequency vector as an input due to typer limitations.
    Instead change the configuration file.

    Parameters
    ----------
    main_dir : Path
        The main directory of the NZGMDB results (Highest level directory)
    phase_table_path : Path
        Path to the phase arrival table
    meta_output_dir : Path
        Path to the output directory for the metadata and skipped records
    snr_fas_output_dir : Path
        Path to the output directory for the SNR and FAS data
    n_procs : int, optional
        Number of processes to use, by default 1
    apply_smoothing : bool, optional
        Whether to apply smoothing to the SNR calculation, by default True
    ko_matrix_path : Path, optional
        Path to the ko matrix, by default None
    """
    # Define the default paths if not provided
    if phase_table_path is None:
        phase_table_path = (
            file_structure.get_flatfile_dir(main_dir) / "phase_arrival_table.csv"
        )
    if meta_output_dir is None:
        meta_output_dir = file_structure.get_flatfile_dir(main_dir)
    if snr_fas_output_dir is None:
        snr_fas_output_dir = file_structure.get_snr_fas_dir(main_dir)
    compute_snr_for_mseed_data(
        main_dir,
        phase_table_path,
        meta_output_dir,
        snr_fas_output_dir,
        n_procs,
        apply_smoothing,
        ko_matrix_path,
    )


@app.command()
def run_full_nzgmdb(
    main_dir: Path, start_date: datetime, end_date: datetime, n_procs: int = 1
):
    """
    Run the full NZGMDB pipeline.

    Parameters
    ----------
    main_dir : Path
        The main directory of the NZGMDB results (Highest level directory)
    start_date : datetime
        The start date to filter the earthquake data
    end_date : datetime
        The end date to filter the earthquake data
    n_procs : int (optional)
        The number of processes to use for processing
    """
    # Fetch the Geonet data
    parse_geonet_information(main_dir, start_date, end_date, n_procs)

    # Merge the tectonic domains
    faltfile_dir = file_structure.get_flatfile_dir(main_dir)
    eq_source_ffp = faltfile_dir / "earthquake_source_table.csv"
    eq_tect_domain_ffp = faltfile_dir / "earthquake_source_table_tectdomain.csv"
    add_tect_domain(eq_source_ffp, eq_tect_domain_ffp, n_procs)

    # Generate the phase arrival table
    generate_phase_arrival_table(main_dir, faltfile_dir, n_procs)

    # Generate SNR
    meta_output_dir = file_structure.get_flatfile_dir(main_dir)
    snr_fas_output_dir = file_structure.get_snr_fas_dir(main_dir)
    phase_table_path = (
        file_structure.get_flatfile_dir(main_dir) / "phase_arrival_table.csv"
    )
    calculate_snr(
        main_dir, phase_table_path, meta_output_dir, snr_fas_output_dir, n_procs
    )

    # Steps below are TODO
    # Calculate Fmax
    # Run filtering and processing of mseeds
    # Run IM calculation
    # Merge flat files with IM results


if __name__ == "__main__":
    app()<|MERGE_RESOLUTION|>--- conflicted
+++ resolved
@@ -19,33 +19,6 @@
 
 
 @app.command()
-<<<<<<< HEAD
-def gen_phase_arrival_table(
-    main_dir: Path, output_dir: Path, n_procs: int = 1, full_output: bool = False
-):
-    """
-    Generate the phase arrival table, taking mseed data and finding the phase arrivals using a p_wave picker.
-
-    Parameters
-    ----------
-    main_dir : Path
-        The main directory of the NZGMDB results (highest level directory)
-        (glob is used to find all mseed files recursively)
-    output_dir : Path
-        The directory to save the phase arrival table
-    n_procs : int (optional)
-        The number of processes to use to generate the phase arrival table
-    full_output: bool (optional)
-        If True, writes an additional table that
-        contains all phase arrivals from both
-        picker and Geonet
-    """
-    generate_phase_arrival_table(main_dir, output_dir, n_procs, full_output)
-
-
-@app.command()
-=======
->>>>>>> a6657f73
 def fetch_geonet_data(
     main_dir: Path,
     start_date: datetime,
@@ -91,78 +64,27 @@
 
 
 @app.command()
-def gen_phase_arrival_table(main_dir: Path, output_dir: Path, n_procs: int = 1):
+def gen_phase_arrival_table(
+    main_dir: Path, output_dir: Path, n_procs: int = 1, full_output: bool = False
+):
     """
     Generate the phase arrival table, taking mseed data and finding the phase arrivals using a p_wave picker.
-    Requires the mseed files to be generated.
 
     Parameters
     ----------
     main_dir : Path
-        The main directory of the NZGMDB results (Highest level directory)
+        The main directory of the NZGMDB results (highest level directory)
         (glob is used to find all mseed files recursively)
     output_dir : Path
         The directory to save the phase arrival table
     n_procs : int (optional)
         The number of processes to use to generate the phase arrival table
+    full_output: bool (optional)
+        If True, writes an additional table that
+        contains all phase arrivals from both
+        picker and Geonet
     """
-    generate_phase_arrival_table(main_dir, output_dir, n_procs)
-
-
-@app.command()
-def calculate_snr(
-    main_dir: Path,
-    phase_table_path: Path = None,
-    meta_output_dir: Path = None,
-    snr_fas_output_dir: Path = None,
-    n_procs: int = 1,
-    apply_smoothing: bool = True,
-    ko_matrix_path: Path = None,
-):
-    """
-    Calculate the signal to noise ratio of the waveforms as well as FAS.
-    Requires the phase arrival table and mseed files to be generated.
-    Allows for custom links to the KO matrix, meta output directory, and SNR and FAS output directory.
-    If not provided, the default directories are used as if running the full NZGMDB pipeline.
-
-    Note: Can't have the common frequency vector as an input due to typer limitations.
-    Instead change the configuration file.
-
-    Parameters
-    ----------
-    main_dir : Path
-        The main directory of the NZGMDB results (Highest level directory)
-    phase_table_path : Path
-        Path to the phase arrival table
-    meta_output_dir : Path
-        Path to the output directory for the metadata and skipped records
-    snr_fas_output_dir : Path
-        Path to the output directory for the SNR and FAS data
-    n_procs : int, optional
-        Number of processes to use, by default 1
-    apply_smoothing : bool, optional
-        Whether to apply smoothing to the SNR calculation, by default True
-    ko_matrix_path : Path, optional
-        Path to the ko matrix, by default None
-    """
-    # Define the default paths if not provided
-    if phase_table_path is None:
-        phase_table_path = (
-            file_structure.get_flatfile_dir(main_dir) / "phase_arrival_table.csv"
-        )
-    if meta_output_dir is None:
-        meta_output_dir = file_structure.get_flatfile_dir(main_dir)
-    if snr_fas_output_dir is None:
-        snr_fas_output_dir = file_structure.get_snr_fas_dir(main_dir)
-    compute_snr_for_mseed_data(
-        main_dir,
-        phase_table_path,
-        meta_output_dir,
-        snr_fas_output_dir,
-        n_procs,
-        apply_smoothing,
-        ko_matrix_path,
-    )
+    generate_phase_arrival_table(main_dir, output_dir, n_procs, full_output)
 
 
 @app.command()
