--- conflicted
+++ resolved
@@ -391,14 +391,13 @@
     # Run IM calculation
     im_dir = file_structure.get_im_dir(main_dir)
     run_im_calculation(main_dir, im_dir, n_procs)
-
-<<<<<<< HEAD
+    
     # Generate the site basin flatfile
     generate_site_table_basin(main_dir)
-=======
+    
     # Calculate distances
     distances.calc_distances(main_dir, n_procs)
->>>>>>> f5b8a294
+
 
     # Steps below are TODO
     # Merge flat files with IM results
