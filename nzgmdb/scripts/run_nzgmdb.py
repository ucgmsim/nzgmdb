"""
File that contains the function scripts that can be called to run the NZGMDB pipeline.
"""

from datetime import datetime
from pathlib import Path
from typing import Annotated

import typer

<<<<<<< HEAD
from nzgmdb.calculation import aftershocks, distances, fmax, ims, snr
=======
from IM.ims import IM
from nzgmdb.calculation import distances, fmax, ims, snr
>>>>>>> f893207a
from nzgmdb.data_processing import merge_flatfiles, process_observed, quality_db
from nzgmdb.data_retrieval import geonet, sites, tect_domain
from nzgmdb.management import config as cfg
from nzgmdb.management import file_structure, shell_commands
from nzgmdb.phase_arrival import gen_phase_arrival_table
from nzgmdb.scripts import run_gmc, upload_to_dropbox

app = typer.Typer()


@app.command(
    help="Fetch earthquake data from Geonet and generates the earthquake source and station magnitude tables."
)
def fetch_geonet_data(  # noqa: D103
    main_dir: Annotated[
        Path,
        typer.Argument(
            help="The main directory of the NZGMDB results (Highest level directory)",
            file_okay=False,
        ),
    ],
    start_date: Annotated[
        datetime,
        typer.Argument(
            help="The start date to filter the earthquake data",
        ),
    ],
    end_date: Annotated[
        datetime,
        typer.Argument(
            help="The end date to filter the earthquake data",
        ),
    ],
    n_procs: Annotated[int, typer.Option(help="Number of processes to use")] = 1,
    batch_size: Annotated[
        int,
        typer.Option(
            help="The batch size for the Geonet data retrieval for how many events to process at a time",
        ),
    ] = 500,
    only_event_ids: Annotated[
        list[str],
        typer.Option(
            help="A list of event ids to filter the earthquake data, separated by commas",
            callback=lambda x: [] if x is None else x[0].split(","),
        ),
    ] = None,
    only_sites: Annotated[
        list[str],
        typer.Option(
            help="A list of site names to filter the earthquake data, separated by commas",
            callback=lambda x: [] if x is None else x[0].split(","),
        ),
    ] = None,
    only_record_ids_ffp: Annotated[
        Path,
        typer.Option(
            help="The full file path to the a set of record_ids to only run for.",
            exists=True,
            dir_okay=False,
        ),
    ] = None,
    real_time: Annotated[
        bool,
        typer.Option(
            help="If True, the function will run in real time mode by using a different client",
        ),
    ] = False,
    mp_sites: Annotated[
        bool,
        typer.Option(
            help="If True, the function will use the multiprocessing over sites instead of events",
        ),
    ] = False,
):
    geonet.parse_geonet_information(
        main_dir,
        start_date,
        end_date,
        n_procs,
        batch_size,
        only_event_ids,
        only_sites,
        only_record_ids_ffp,
        real_time,
        mp_sites,
    )


@app.command(help="Add tectonic domains to the earthquake source table")
def merge_tect_domain(  # noqa: D103
    eq_source_ffp: Annotated[
        Path,
        typer.Argument(
            help="The file path to the earthquake source table",
            readable=True,
            exists=True,
        ),
    ],
    output_dir: Annotated[
        Path,
        typer.Argument(
            help="The directory to save the earthquake source table with tectonic domains",
            file_okay=False,
        ),
    ],
    n_procs: Annotated[int, typer.Option(help="Number of processes to use")] = 1,
):
    tect_domain.add_tect_domain(eq_source_ffp, output_dir, n_procs)


@app.command(
    help="Generate the phase arrival table, taking mseed data and finding the phase arrivals using a p_wave picker. "
    "Requires the mseed files to be generated."
)
def make_phase_arrival_table(  # noqa: D103
    main_dir: Annotated[
        Path,
        typer.Argument(
            help="The main directory of the NZGMDB results (Highest level directory) "
            "(glob is used to find all mseed files recursively)",
            exists=True,
            file_okay=False,
        ),
    ],
    output_dir: Annotated[
        Path,
        typer.Argument(
            help="The directory to save the phase arrival table", file_okay=False
        ),
    ],
    run_phasenet_script_ffp: Annotated[
        Path,
        typer.Argument(
            help="The script full file path to run PhaseNet (In NZGMDB/phase_arrival).",
            exists=True,
            dir_okay=False,
        ),
    ],
    conda_sh: Annotated[
        Path,
        typer.Argument(
            help="Path to activate your mamba conda.sh script.",
        ),
    ],
    env_activate_command: Annotated[
        str,
        typer.Argument(
            help="The command to activate the environment for running PhaseNet.",
        ),
    ],
    n_procs: Annotated[int, typer.Option(help="Number of processes to use")] = 1,
):
    gen_phase_arrival_table.generate_phase_arrival_table(
        main_dir,
        output_dir,
        run_phasenet_script_ffp,
        conda_sh,
        env_activate_command,
        n_procs,
    )


@app.command(
    help="Calculate the signal to noise ratio of the waveforms as well as FAS. "
    "Requires the phase arrival table and mseed files to be generated. "
    "Allows custom output directories for meta output directory, and SNR/FAS output. "
    "If not provided, the default directories are used as if running the full NZGMDB pipeline."
    "Note: Can't have the common frequency vector as an input due to typer limitations. "
    "Instead change the configuration file."
)
def calculate_snr(  # noqa: D103
    main_dir: Annotated[
        Path,
        typer.Argument(
            help="The main directory of the NZGMDB results (Highest level directory)",
            exists=True,
            file_okay=False,
        ),
    ],
    ko_directory: Annotated[
        Path,
        typer.Argument(
            help="The directory containing the Konno-Ohmachi smoothing files",
            exists=True,
            file_okay=False,
        ),
    ],
    phase_table_path: Annotated[
        Path,
        typer.Option(
            help="Path to the phase arrival table",
            readable=True,
            exists=True,
        ),
    ] = None,
    meta_output_dir: Annotated[
        Path,
        typer.Option(
            help="Path to the output directory for the metadata and skipped records",
            file_okay=False,
        ),
    ] = None,
    snr_fas_output_dir: Annotated[
        Path,
        typer.Option(
            help="Path to the output directory for the SNR and FAS data",
            file_okay=False,
        ),
    ] = None,
    n_procs: Annotated[int, typer.Option(help="Number of processes to use")] = 1,
    batch_size: Annotated[
        int,
        typer.Option(
            help="The batch size for the SNR calculation for how many mseeds to process at a time",
        ),
    ] = 5000,
    bypass_records_ffp: Annotated[
        Path,
        typer.Option(
            help="The full file path to the bypass records file for custom p_wave_ix values",
            readable=True,
            exists=True,
            dir_okay=False,
        ),
    ] = None,
):
    # Define the default paths if not provided
    if phase_table_path is None:
        phase_table_path = (
            file_structure.get_flatfile_dir(main_dir)
            / file_structure.PreFlatfileNames.PHASE_ARRIVAL_TABLE
        )
    if meta_output_dir is None:
        meta_output_dir = file_structure.get_flatfile_dir(main_dir)
    if snr_fas_output_dir is None:
        snr_fas_output_dir = file_structure.get_snr_fas_dir(main_dir)
    snr.compute_snr_for_mseed_data(
        main_dir,
        phase_table_path,
        meta_output_dir,
        snr_fas_output_dir,
        ko_directory,
        n_procs,
        batch_size=batch_size,
        bypass_records_ffp=bypass_records_ffp,
    )


@app.command(
    help="Calculate the maximum useable frequency (fmax). "
    "Requires the snr_fas files and the snr metadata. "
    "Several parameters are set in the config file."
)
def calc_fmax(  # noqa: D103
    main_dir: Annotated[
        Path,
        typer.Argument(
            help="The main directory of the NZGMDB results (Highest level directory)",
            exists=True,
            file_okay=False,
        ),
    ],
    meta_output_dir: Annotated[
        Path,
        typer.Option(
            help="Path to the output directory for the metadata and skipped records",
            file_okay=False,
        ),
    ] = None,
    waveform_dir: Annotated[
        Path,
        typer.Option(
            help="Path to the directory containing the mseed files to process",
            file_okay=False,
        ),
    ] = None,
    snr_fas_output_dir: Annotated[
        Path,
        typer.Option(
            help="Path to the output directory for the SNR and FAS data",
            file_okay=False,
        ),
    ] = None,
    n_procs: Annotated[int, typer.Option(help="Number of processes to use")] = 1,
    bypass_records_ffp: Annotated[
        Path,
        typer.Option(
            help="The full file path to the bypass records file for custom fmax values",
            readable=True,
            exists=True,
            dir_okay=False,
        ),
    ] = None,
):
    if meta_output_dir is None:
        meta_output_dir = file_structure.get_flatfile_dir(main_dir)
    if waveform_dir is None:
        waveform_dir = file_structure.get_waveform_dir(main_dir)
    if snr_fas_output_dir is None:
        snr_fas_output_dir = file_structure.get_snr_fas_dir(main_dir)

    fmax.run_full_fmax_calc(
        meta_output_dir, waveform_dir, snr_fas_output_dir, n_procs, bypass_records_ffp
    )


@app.command(
    help="Process the mseed files to txt files. "
    "Saves the skipped records to a csv file and gives reasons why they were skipped"
)
def process_records(  # noqa: D103
    main_dir: Annotated[
        Path,
        typer.Argument(
            help="The main directory of the NZGMDB results (Highest level directory)",
            exists=True,
            file_okay=False,
        ),
    ],
    gmc_ffp: Annotated[
        Path,
        typer.Option(
            help="The full file path to the GMC predictions file",
            readable=True,
            exists=True,
        ),
    ] = None,
    fmax_ffp: Annotated[
        Path,
        typer.Option(
            help="The full file path to the Fmax file",
            readable=True,
            exists=True,
        ),
    ] = None,
    bypass_records_ffp: Annotated[
        Path,
        typer.Option(
            help="The full file path to the bypass records file",
            readable=True,
            exists=True,
            dir_okay=False,
        ),
    ] = None,
    n_procs: Annotated[int, typer.Option(help="The number of processes to use")] = 1,
):
    process_observed.process_mseeds_to_txt(
        main_dir, gmc_ffp, fmax_ffp, bypass_records_ffp, n_procs
    )


@app.command(help="Run IM Calculation on processed waveform files")
def run_im_calculation(  # noqa: D103
    main_dir: Annotated[
        Path,
        typer.Argument(
            help="The main directory of the NZGMDB results (Highest level directory)",
            exists=True,
            file_okay=False,
        ),
    ],
    output_dir: Annotated[
        Path,
        typer.Option(help="The directory to save the IM files", file_okay=False),
    ] = None,
    ko_directory: Annotated[
        Path,
        typer.Option(
            help="The directory containing the Konno-Ohmachi smoothing files",
            exists=True,
            file_okay=False,
        ),
    ] = None,
    n_procs: Annotated[int, typer.Option(help="The number of processes to use")] = 1,
    checkpoint: Annotated[
        bool,
        typer.Option(
            help="If True, the function will check for already completed files and skip them",
            is_flag=True,
        ),
    ] = False,
    intensity_measures: Annotated[
        list[IM],
        typer.Option(
            help="The list of intensity measures to calculate",
            callback=lambda x: [IM(i) for i in x[0].split(",")],
        ),
    ] = None,
):
    if output_dir is None:
        output_dir = file_structure.get_im_dir(main_dir)
    ims.compute_ims_for_all_processed_records(
        main_dir, output_dir, ko_directory, n_procs, checkpoint, intensity_measures
    )


@app.command(help="Generate the site table basin flatfile")
def generate_site_table_basin(  # noqa: D103
    main_dir: Annotated[
        Path,
        typer.Argument(
            help="The main directory of the NZGMDB results (Highest level directory)",
            exists=True,
            file_okay=False,
        ),
    ],
):
    main_dir.mkdir(parents=True, exist_ok=True)
    # Generate the site basin flatfile
    flatfile_dir = file_structure.get_flatfile_dir(main_dir)
    flatfile_dir.mkdir(parents=True, exist_ok=True)

    site_df = sites.create_site_table_response()
    site_df = sites.add_site_basins(site_df)

    site_df.to_csv(
        flatfile_dir / file_structure.PreFlatfileNames.SITE_TABLE, index=False
    )


@app.command(
    help="Calculate the distances between the earthquake source and the station"
)
def calculate_distances(  # noqa: D103
    main_dir: Annotated[
        Path,
        typer.Argument(
            help="The main directory of the NZGMDB results (Highest level directory)",
            exists=True,
            file_okay=False,
        ),
    ],
    n_procs: Annotated[int, typer.Option(help="The number of processes to use")] = 1,
):
    distances.calc_distances(main_dir, n_procs)


@app.command(help="Calculate the aftershock flags for the earthquake source table")
def calculate_aftershocks(  # noqa: D103
    main_dir: Annotated[
        Path,
        typer.Argument(
            help="The main directory of the NZGMDB results (Highest level directory)",
            exists=True,
            file_okay=False,
        ),
    ],
):
    aftershocks.merge_aftershocks(main_dir)


@app.command(
    help="Merge IM results together into one flatfile. As well as perform a filter for Ds595"
)
def merge_im_results(  # noqa: D103
    im_dir: Annotated[
        Path,
        typer.Argument(
            help="The directory containing the IM results to merge",
            exists=True,
            file_okay=False,
        ),
    ],
    output_dir: Annotated[
        Path,
        typer.Argument(
            help="The directory to save the merged IM file", file_okay=False
        ),
    ],
    gmc_ffp: Annotated[
        Path,
        typer.Option(
            help="The full file path to the GMC predictions file",
            readable=True,
            exists=True,
        ),
    ] = None,
    fmax_ffp: Annotated[
        Path,
        typer.Option(
            help="The full file path to the Fmax file",
            readable=True,
            exists=True,
        ),
    ] = None,
):
    merge_flatfiles.merge_im_data(im_dir, output_dir, gmc_ffp, fmax_ffp)


@app.command(
    help="Merge all flatfiles together for final output and ensure correct filtering for only results with IM values"
)
def merge_flat_files(  # noqa: D103
    main_dir: Annotated[
        Path,
        typer.Argument(
            help="The main directory of the NZGMDB results (Highest level directory)",
            exists=True,
            file_okay=False,
        ),
    ],
    bypass_records_ffp: Annotated[
        Path,
        typer.Option(
            help="The full file path to the bypass records file",
            readable=True,
            exists=True,
            dir_okay=False,
        ),
    ] = None,
):
    merge_flatfiles.merge_flatfiles(main_dir, bypass_records_ffp)


@app.command(
    help="Create a quality database for the NZGMDB results by running quality checks"
)
def create_quality_db(  # noqa: D103
    main_dir: Annotated[
        Path,
        typer.Argument(
            help="The main directory of the NZGMDB results (Highest level directory)",
            exists=True,
            file_okay=False,
        ),
    ],
    bypass_records_ffp: Annotated[
        Path,
        typer.Option(
            help="The full file path to the bypass records file",
            readable=True,
            exists=True,
            dir_okay=False,
        ),
    ] = None,
):
    quality_db.create_quality_db(main_dir, bypass_records_ffp)


@app.command(
    help="Run the Entire NZGMDB pipeline."
    "- Fetch Geonet data "
    "- Merge tectonic domains "
    "- Generate phase arrival table "
    "- Calculate SNR "
    "- Calculate Fmax"
    "- Run GMC"
    "- Process and filter waveform data to txt files "
    "- Calculate IM's "
    "- Merge IM results into flatfiles"
    "- Calculate distances"
    "- Merge flat files"
    "- Upload to Dropbox"
)
def run_full_nzgmdb(  # noqa: D103
    main_dir: Annotated[
        Path,
        typer.Argument(
            help="The main directory of the NZGMDB results (Highest level directory)",
            file_okay=False,
        ),
    ],
    start_date: Annotated[
        datetime,
        typer.Argument(
            help="The start date to filter the earthquake data",
        ),
    ],
    end_date: Annotated[
        datetime,
        typer.Argument(
            help="The end date to filter the earthquake data",
        ),
    ],
    gm_classifier_dir: Annotated[
        Path,
        typer.Argument(
            help="Directory for gm_classifier.",
        ),
    ],
    conda_sh: Annotated[
        Path,
        typer.Argument(
            help="Path to activate your mamba conda.sh script.",
        ),
    ],
    gmc_activate: Annotated[
        str,
        typer.Argument(
            help="Command to activate gmc environment for extracting features.",
        ),
    ],
    gmc_predict_activate: Annotated[
        str,
        typer.Argument(
            help="Command to activate gmc_predict environment to run the predictions.",
        ),
    ],
    gmc_procs: Annotated[
        int,
        typer.Option(
            help="Number of processes to use for GMC due to large memory requirement"
        ),
    ] = 1,
    n_procs: Annotated[int, typer.Option(help="The number of processes to use")] = 1,
    ko_matrix_path: Annotated[
        Path,
        typer.Option(
            help="Path to the ko matrix directory",
            exists=True,
            file_okay=False,
        ),
    ] = None,
    checkpoint: Annotated[
        bool,
        typer.Option(
            help="If True, the function will check for already completed files and skip them",
        ),
    ] = False,
    only_event_ids: Annotated[
        list[str],
        typer.Option(
            help="A list of event ids to filter the earthquake data, separated by commas",
            callback=lambda x: [] if x is None else x[0].split(","),
        ),
    ] = None,
    only_sites: Annotated[
        list[str],
        typer.Option(
            help="A list of site names to filter the earthquake data, separated by commas",
            callback=lambda x: [] if x is None else x[0].split(","),
        ),
    ] = None,
    only_record_ids_ffp: Annotated[
        Path,
        typer.Option(
            help="The full file path to the a set of record_ids to only run for.",
            exists=True,
            dir_okay=False,
        ),
    ] = None,
    geonet_batch_size: Annotated[
        int,
        typer.Option(
            help="The batch size for the Geonet data retrieval for how many events to process at a time",
        ),
    ] = 500,
    snr_batch_size: Annotated[
        int,
        typer.Option(
            help="The batch size for the SNR calculation for how many mseeds to process at a time",
        ),
    ] = 5000,
    real_time: Annotated[
        bool,
        typer.Option(
            help="If True, the function will run in real time mode by using a different client",
        ),
    ] = False,
    upload: Annotated[
        bool,
        typer.Option(
            help="If True, the function will upload the results to Dropbox",
        ),
    ] = False,
    create_quality_db: Annotated[
        bool,
        typer.Option(
            help="If True, the function will create a quality database",
        ),
    ] = False,
    bypass_records_ffp: Annotated[
        Path,
        typer.Option(
            help="The full file path to the bypass records file",
            exists=True,
            dir_okay=False,
        ),
    ] = None,
    machine: Annotated[
        cfg.MachineName,
        typer.Option(
            help="The machine name to use for the number of processes",
            case_sensitive=False,
        ),
    ] = None,
):
    main_dir.mkdir(parents=True, exist_ok=True)
    config = cfg.Config()

    # Generate the site basin flatfile
    flatfile_dir = file_structure.get_flatfile_dir(main_dir)
    flatfile_dir.mkdir(parents=True, exist_ok=True)
    if not (
        checkpoint
        and (flatfile_dir / file_structure.PreFlatfileNames.SITE_TABLE).exists()
    ):
        print("Generating site table basin flatfile")
        generate_site_table_basin(main_dir)

    # Fetch the Geonet data
    if not (
        checkpoint
        and (
            flatfile_dir
            / file_structure.PreFlatfileNames.EARTHQUAKE_SOURCE_TABLE_GEONET
        ).exists()
    ):
        print("Fetching Geonet data")
        geo_n_procs = (
            n_procs
            if machine is None
            else config.get_n_procs(machine, cfg.WorkflowStep.GEONET)
        )
        geonet.parse_geonet_information(
            main_dir,
            start_date,
            end_date,
            geo_n_procs,
            geonet_batch_size,
            only_event_ids,
            only_sites,
            only_record_ids_ffp,
            real_time,
        )

    # Merge the tectonic domains
    if not (
        checkpoint
        and (
            flatfile_dir
            / file_structure.PreFlatfileNames.EARTHQUAKE_SOURCE_TABLE_TECTONIC
        ).exists()
    ):
        print("Merging tectonic domains")
        eq_source_ffp = (
            flatfile_dir
            / file_structure.PreFlatfileNames.EARTHQUAKE_SOURCE_TABLE_GEONET
        )
        eq_tect_domain_ffp = (
            flatfile_dir
            / file_structure.PreFlatfileNames.EARTHQUAKE_SOURCE_TABLE_TECTONIC
        )
        tect_n_procs = (
            n_procs
            if machine is None
            else config.get_n_procs(machine, cfg.WorkflowStep.TEC_DOMAIN)
        )
        tect_domain.add_tect_domain(eq_source_ffp, eq_tect_domain_ffp, tect_n_procs)

    # Generate the phase arrival table
    if not (
        checkpoint
        and (
            flatfile_dir / file_structure.PreFlatfileNames.PHASE_ARRIVAL_TABLE
        ).exists()
    ):
        print("Generating phase arrival table")
        run_phasenet_script_ffp = (
            Path(__file__).parent.parent / "phase_arrival/run_phasenet.py"
        )
        phase_n_procs = (
            n_procs
            if machine is None
            else config.get_n_procs(machine, cfg.WorkflowStep.PHASE_TABLE)
        )
        gen_phase_arrival_table.generate_phase_arrival_table(
            main_dir,
            flatfile_dir,
            run_phasenet_script_ffp,
            conda_sh,
            gmc_activate,
            phase_n_procs,
            bypass_records_ffp,
        )

    # Generate SNR
    snr_fas_output_dir = file_structure.get_snr_fas_dir(main_dir)
    if not (
        checkpoint
        and (flatfile_dir / file_structure.FlatfileNames.SNR_METADATA).exists()
    ):
        print("Calculating SNR")
        phase_table_path = (
            flatfile_dir / file_structure.PreFlatfileNames.PHASE_ARRIVAL_TABLE
        )
        snr_n_procs = (
            n_procs
            if machine is None
            else config.get_n_procs(machine, cfg.WorkflowStep.SNR)
        )
        calculate_snr(
            main_dir,
            ko_matrix_path,
            phase_table_path,
            flatfile_dir,
            snr_fas_output_dir,
            snr_n_procs,
            batch_size=snr_batch_size,
            bypass_records_ffp=bypass_records_ffp,
        )

    # Calculate Fmax
    if not (checkpoint and (flatfile_dir / file_structure.FlatfileNames.FMAX).exists()):
        print("Calculating Fmax")
        waveform_dir = file_structure.get_waveform_dir(main_dir)
        fmax_n_procs = (
            n_procs
            if machine is None
            else config.get_n_procs(machine, cfg.WorkflowStep.FMAX)
        )
        calc_fmax(
            main_dir,
            flatfile_dir,
            waveform_dir,
            snr_fas_output_dir,
            fmax_n_procs,
            bypass_records_ffp,
        )

    # Run GMC
    if not (
        checkpoint
        and (flatfile_dir / file_structure.FlatfileNames.GMC_PREDICTIONS).exists()
    ):
        print("Running GMC")
        gmc_n_procs = (
            gmc_procs
            if machine is None
            else config.get_n_procs(machine, cfg.WorkflowStep.GMC)
        )
        run_gmc.run_gmc_processing(
            main_dir,
            gm_classifier_dir,
            ko_matrix_path,
            conda_sh,
            gmc_activate,
            gmc_predict_activate,
            gmc_n_procs,
            bypass_records_ffp=bypass_records_ffp,
        )

    # Run filtering and processing of mseeds
    gmc_ffp = flatfile_dir / file_structure.FlatfileNames.GMC_PREDICTIONS
    fmax_ffp = flatfile_dir / file_structure.FlatfileNames.FMAX
    if not (
        checkpoint
        and (
            flatfile_dir
            / file_structure.SkippedRecordFilenames.PROCESSING_SKIPPED_RECORDS
        ).exists()
    ):
        print("Processing records")
        process_n_procs = (
            n_procs
            if machine is None
            else config.get_n_procs(machine, cfg.WorkflowStep.PROCESS)
        )
        process_records(
            main_dir, gmc_ffp, fmax_ffp, bypass_records_ffp, process_n_procs
        )

    # Run IM calculation
    im_dir = file_structure.get_im_dir(main_dir)
    im_dir.mkdir(parents=True, exist_ok=True)
    print("Calculating IMs")
    im_n_procs = (
        n_procs if machine is None else config.get_n_procs(machine, cfg.WorkflowStep.IM)
    )
    run_im_calculation(main_dir, im_dir, ko_matrix_path, im_n_procs, checkpoint)

    # Merge IM results
    if not (
        checkpoint
        and (
            flatfile_dir / file_structure.PreFlatfileNames.GROUND_MOTION_IM_CATALOGUE
        ).exists()
    ):
        print("Merging IM results")
        merge_im_results(im_dir, flatfile_dir, gmc_ffp, fmax_ffp)

    # Calculate distances
    if not (
        checkpoint
        and (
            flatfile_dir
            / file_structure.PreFlatfileNames.EARTHQUAKE_SOURCE_TABLE_DISTANCES
        ).exists()
    ):
        print("Calculating distances")
        dist_n_procs = (
            n_procs
            if machine is None
            else config.get_n_procs(machine, cfg.WorkflowStep.DISTANCES)
        )
        distances.calc_distances(main_dir, dist_n_procs)

    # Calculate aftershocks
    if not (
        checkpoint
        and (
            flatfile_dir
            / file_structure.PreFlatfileNames.EARTHQUAKE_SOURCE_TABLE_AFTERSHOCKS
        ).exists()
    ):
        print("Calculating aftershocks")
        aftershocks.merge_aftershocks(main_dir)

    # Merge flat files
    if not (
        checkpoint
        and (
            flatfile_dir / file_structure.FlatfileNames.GROUND_MOTION_IM_ROTD100_FLAT
        ).exists()
    ):
        print("Merging flat files")
        merge_flat_files(main_dir, bypass_records_ffp)

    if create_quality_db:
        print("Creating quality database")
        quality_db.create_quality_db(main_dir, bypass_records_ffp)

    # Upload to dropbox
    if upload:
        print("Uploading to Dropbox")
        up_n_procs = (
            n_procs
            if machine is None
            else config.get_n_procs(machine, cfg.WorkflowStep.UPLOAD)
        )
        upload_to_dropbox.upload_to_dropbox(main_dir, n_procs=up_n_procs)


@app.command(
    help="Merge 2 databases together and allow 1 to overwrite the other if duplicates found"
)
def merge_databases(  # noqa: D103
    flatfile_db_dir: Annotated[
        Path,
        typer.Argument(
            help="The flatfile directory of the NZGMDB results (Where the flatifles are located)",
            exists=True,
            file_okay=False,
        ),
    ],
    to_merge_db_dir: Annotated[
        Path,
        typer.Argument(
            help="The flatifle directory of the NZGMDB results to replace and add to the main DB",
            exists=True,
            file_okay=False,
        ),
    ],
    output_ffp: Annotated[
        Path,
        typer.Argument(
            help="The full file path to place the output flatfiles for the merged DB",
        ),
    ],
):
    merge_flatfiles.merge_dbs(flatfile_db_dir, to_merge_db_dir, output_ffp)


if __name__ == "__main__":
    app()<|MERGE_RESOLUTION|>--- conflicted
+++ resolved
@@ -8,12 +8,9 @@
 
 import typer
 
-<<<<<<< HEAD
-from nzgmdb.calculation import aftershocks, distances, fmax, ims, snr
-=======
 from IM.ims import IM
 from nzgmdb.calculation import distances, fmax, ims, snr
->>>>>>> f893207a
+from nzgmdb.calculation import aftershocks, distances, fmax, ims, snr
 from nzgmdb.data_processing import merge_flatfiles, process_observed, quality_db
 from nzgmdb.data_retrieval import geonet, sites, tect_domain
 from nzgmdb.management import config as cfg
