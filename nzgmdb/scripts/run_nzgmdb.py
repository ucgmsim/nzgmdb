"""
File that contains the function scripts that can be called to run the NZGMDB pipeline.
"""

from datetime import datetime
from pathlib import Path
from typing import Annotated

import typer

from IM.ims import IM
from nzgmdb.calculation import aftershocks, distances, fmax, ims, snr
from nzgmdb.data_processing import merge_flatfiles, process_observed, quality_db
from nzgmdb.data_retrieval import geonet, sites, tect_domain
from nzgmdb.management import config as cfg
from nzgmdb.management import file_structure
from nzgmdb.phase_arrival import gen_phase_arrival_table
from nzgmdb.scripts import run_gmc, upload_to_dropbox
<<<<<<< HEAD
=======
from qcore import cli
>>>>>>> 6ced9152

app = typer.Typer()


@cli.from_docstring(app)
def fetch_geonet_data(
    main_dir: Annotated[Path, typer.Argument(file_okay=False)],
    start_date: Annotated[datetime, typer.Argument()],
    end_date: Annotated[datetime, typer.Argument()],
    n_procs: Annotated[int, typer.Option()] = 1,
    batch_size: Annotated[int, typer.Option()] = 500,
    only_event_ids: Annotated[
        list[str], typer.Option(callback=lambda x: [] if x is None else x[0].split(","))
    ] = None,
    only_sites: Annotated[
        list[str], typer.Option(callback=lambda x: [] if x is None else x[0].split(","))
    ] = None,
    only_record_ids_ffp: Annotated[
<<<<<<< HEAD
        Path,
        typer.Option(
            help="The full file path to the a set of record_ids to only run for.",
            exists=True,
            dir_okay=False,
        ),
    ] = None,
    real_time: Annotated[
        bool,
        typer.Option(
            help="If True, the function will run in real time mode by using a different client",
        ),
    ] = False,
    mp_sites: Annotated[
        bool,
        typer.Option(
            help="If True, the function will use the multiprocessing over sites instead of events",
        ),
    ] = False,
=======
        Path, typer.Option(exists=True, dir_okay=False)
    ] = None,
    real_time: Annotated[bool, typer.Option()] = False,
>>>>>>> 6ced9152
):
    """
    Fetch earthquake data from Geonet and generate the earthquake source and station magnitude tables.

    Parameters
    ----------
    main_dir : Path
        The main directory of the NZGMDB results (highest level directory).
    start_date : datetime
        The start date to filter the earthquake data.
    end_date : datetime
        The end date to filter the earthquake data.
    n_procs : int, optional
        Number of processes to use (default is 1).
    batch_size : int, optional
        The batch size for the Geonet data retrieval, specifying how many events to process at a time (default is 500).
    only_event_ids : list[str], optional
        A list of event IDs to filter the earthquake data, separated by commas (default is None).
    only_sites : list[str], optional
        A list of site names to filter the earthquake data, separated by commas (default is None).
    only_record_ids_ffp : Path, optional
        The full file path to a set of record IDs to only run for (default is None).
    real_time : bool, optional
        If True, the function will run in real-time mode by using a different client (default is False).
    """
    geonet.parse_geonet_information(
        main_dir,
        start_date,
        end_date,
        n_procs,
        batch_size,
        only_event_ids,
        only_sites,
        only_record_ids_ffp,
        real_time,
        mp_sites,
    )


@cli.from_docstring(app)
def merge_tect_domain(
    eq_source_ffp: Annotated[
        Path,
        typer.Argument(
            readable=True,
            exists=True,
        ),
    ],
    output_dir: Annotated[
        Path,
        typer.Argument(
            file_okay=False,
        ),
    ],
    n_procs: Annotated[int, typer.Option()] = 1,
):
    """
    Add tectonic domains to the earthquake source table.

    Parameters
    ----------
    eq_source_ffp : Path
        The file path to the earthquake source table.
    output_dir : Path
        The directory to save the earthquake source table with tectonic domains.
    n_procs : int, optional
        Number of processes to use (default is 1).
    """
    tect_domain.add_tect_domain(eq_source_ffp, output_dir, n_procs)


@cli.from_docstring(app)
def make_phase_arrival_table(
    main_dir: Annotated[
        Path,
        typer.Argument(
            exists=True,
            file_okay=False,
        ),
    ],
    output_dir: Annotated[
        Path,
        typer.Argument(file_okay=False),
    ],
    run_phasenet_script_ffp: Annotated[
        Path,
        typer.Argument(
            exists=True,
            dir_okay=False,
        ),
    ],
    conda_sh: Annotated[
        Path,
        typer.Argument(),
    ],
    env_activate_command: Annotated[
        str,
        typer.Argument(),
    ],
    n_procs: Annotated[int, typer.Option()] = 1,
):
    """
    Generate the phase arrival table using mseed data and a P-wave picker.

    This function requires the mseed files to be generated beforehand.

    Parameters
    ----------
    main_dir : Path
        The main directory of the NZGMDB results (Highest level directory).
        Glob is used to find all mseed files recursively.
    output_dir : Path
        The directory to save the phase arrival table.
    run_phasenet_script_ffp : Path
        The script full file path to run PhaseNet (located in NZGMDB/phase_arrival).
    conda_sh : Path
        Path to activate your mamba conda.sh script.
    env_activate_command : str
        The command to activate the environment for running PhaseNet.
    n_procs : int, optional
        Number of processes to use (default is 1).
    """
    gen_phase_arrival_table.generate_phase_arrival_table(
        main_dir,
        output_dir,
        run_phasenet_script_ffp,
        conda_sh,
        env_activate_command,
        n_procs,
    )


@cli.from_docstring(app)
def calculate_snr(
    main_dir: Annotated[
        Path,
        typer.Argument(
            exists=True,
            file_okay=False,
        ),
    ],
    ko_directory: Annotated[
        Path,
        typer.Argument(
            help="The directory containing the Konno-Ohmachi smoothing files",
            exists=True,
            file_okay=False,
        ),
    ],
    phase_table_path: Annotated[
        Path,
        typer.Option(
            readable=True,
            exists=True,
        ),
    ] = None,
    meta_output_dir: Annotated[
        Path,
        typer.Option(
            file_okay=False,
        ),
    ] = None,
    snr_fas_output_dir: Annotated[
        Path,
        typer.Option(
            file_okay=False,
        ),
    ] = None,
    n_procs: Annotated[int, typer.Option()] = 1,
    batch_size: Annotated[
        int,
        typer.Option(),
    ] = 5000,
    bypass_records_ffp: Annotated[
        Path,
        typer.Option(
            readable=True,
            exists=True,
            dir_okay=False,
        ),
<<<<<<< HEAD
    ] = 5000,
    bypass_records_ffp: Annotated[
        Path,
        typer.Option(
            help="The full file path to the bypass records file for custom p_wave_ix values",
            readable=True,
            exists=True,
            dir_okay=False,
        ),
=======
>>>>>>> 6ced9152
    ] = None,
):
    """
    Calculate the signal-to-noise ratio (SNR) of waveforms and compute the Fourier Amplitude Spectrum (FAS).

    This function requires the phase arrival table and mseed files to be generated beforehand.
    Allows custom output directories for metadata, SNR, and FAS output. If not provided,
    the default directories are used as if running the full NZGMDB pipeline.

    Parameters
    ----------
    main_dir : Path
        The main directory of the NZGMDB results (Highest level directory).
    phase_table_path : Path, optional
        Path to the phase arrival table. If not provided, defaults to the expected location.
    meta_output_dir : Path, optional
        Path to the output directory for metadata and skipped records. Defaults to the expected location.
    snr_fas_output_dir : Path, optional
        Path to the output directory for the SNR and FAS data. Defaults to the expected location.
    n_procs : int, optional
        Number of processes to use (default is 1).
    batch_size : int, optional
        The batch size for SNR calculation (default is 5000).
    bypass_records_ffp : Path, optional
        The full file path to the bypass records file for custom P-wave index values.
    """
    if phase_table_path is None:
        phase_table_path = (
            file_structure.get_flatfile_dir(main_dir)
            / file_structure.PreFlatfileNames.PHASE_ARRIVAL_TABLE
        )
    if meta_output_dir is None:
        meta_output_dir = file_structure.get_flatfile_dir(main_dir)
    if snr_fas_output_dir is None:
        snr_fas_output_dir = file_structure.get_snr_fas_dir(main_dir)

    snr.compute_snr_for_mseed_data(
        main_dir,
        phase_table_path,
        meta_output_dir,
        snr_fas_output_dir,
        ko_directory,
        n_procs,
        batch_size=batch_size,
        bypass_records_ffp=bypass_records_ffp,
    )


@cli.from_docstring(app)
def calc_fmax(
    main_dir: Annotated[
        Path,
        typer.Argument(
            exists=True,
            file_okay=False,
        ),
    ],
    meta_output_dir: Annotated[
        Path,
        typer.Option(
            file_okay=False,
        ),
    ] = None,
    waveform_dir: Annotated[
        Path,
        typer.Option(
            file_okay=False,
        ),
    ] = None,
    snr_fas_output_dir: Annotated[
        Path,
        typer.Option(
            file_okay=False,
        ),
    ] = None,
<<<<<<< HEAD
    n_procs: Annotated[int, typer.Option(help="Number of processes to use")] = 1,
    bypass_records_ffp: Annotated[
        Path,
        typer.Option(
            help="The full file path to the bypass records file for custom fmax values",
=======
    n_procs: Annotated[int, typer.Option()] = 1,
    bypass_records_ffp: Annotated[
        Path,
        typer.Option(
>>>>>>> 6ced9152
            readable=True,
            exists=True,
            dir_okay=False,
        ),
    ] = None,
):
    """
    Calculate the maximum usable frequency (fmax) for waveforms.

    This function requires the SNR/FAS files and SNR metadata. Several parameters
    are configured in the config file.

    Parameters
    ----------
    main_dir : Path
        The main directory of the NZGMDB results (Highest level directory).
    meta_output_dir : Path, optional
        Path to the output directory for metadata and skipped records. Defaults to the expected location.
    waveform_dir : Path, optional
        Path to the directory containing the mseed files to process. Defaults to the expected location.
    snr_fas_output_dir : Path, optional
        Path to the output directory for the SNR and FAS data. Defaults to the expected location.
    n_procs : int, optional
        Number of processes to use (default is 1).
    bypass_records_ffp : Path, optional
        The full file path to the bypass records file for custom fmax values.
    """
    if meta_output_dir is None:
        meta_output_dir = file_structure.get_flatfile_dir(main_dir)
    if waveform_dir is None:
        waveform_dir = file_structure.get_waveform_dir(main_dir)
    if snr_fas_output_dir is None:
        snr_fas_output_dir = file_structure.get_snr_fas_dir(main_dir)

    fmax.run_full_fmax_calc(
        meta_output_dir, waveform_dir, snr_fas_output_dir, n_procs, bypass_records_ffp
    )


@cli.from_docstring(app)
def process_records(
    main_dir: Annotated[
        Path,
        typer.Argument(
            exists=True,
            file_okay=False,
        ),
    ],
    gmc_ffp: Annotated[
        Path,
        typer.Option(
            readable=True,
            exists=True,
        ),
    ] = None,
    fmax_ffp: Annotated[
        Path,
        typer.Option(
            readable=True,
            exists=True,
        ),
    ] = None,
    bypass_records_ffp: Annotated[
        Path,
        typer.Option(
<<<<<<< HEAD
            help="The full file path to the bypass records file",
=======
>>>>>>> 6ced9152
            readable=True,
            exists=True,
            dir_okay=False,
        ),
    ] = None,
<<<<<<< HEAD
    n_procs: Annotated[int, typer.Option(help="The number of processes to use")] = 1,
):
=======
    n_procs: Annotated[int, typer.Option()] = 1,
):
    """
    Process mseed files into txt files and log skipped records.

    This function converts mseed files to txt format and saves skipped records
    with reasons in a CSV file.

    Parameters
    ----------
    main_dir : Path
        The main directory of the NZGMDB results (Highest level directory).
    gmc_ffp : Path, optional
        The full file path to the GMC predictions file. Defaults to the expected location.
    fmax_ffp : Path, optional
        The full file path to the Fmax file. Defaults to the expected location.
    bypass_records_ffp : Path, optional
        The full file path to the bypass records file.
    n_procs : int, optional
        The number of processes to use (default is 1).
    """
    if gmc_ffp is None:
        gmc_ffp = (
            file_structure.get_flatfile_dir(main_dir)
            / file_structure.FlatfileNames.GMC_PREDICTIONS
        )
    if fmax_ffp is None:
        fmax_ffp = (
            file_structure.get_flatfile_dir(main_dir)
            / file_structure.FlatfileNames.FMAX
        )

>>>>>>> 6ced9152
    process_observed.process_mseeds_to_txt(
        main_dir, gmc_ffp, fmax_ffp, bypass_records_ffp, n_procs
    )


@cli.from_docstring(app)
def run_im_calculation(
    main_dir: Annotated[
        Path,
        typer.Argument(
            exists=True,
            file_okay=False,
        ),
    ],
    output_dir: Annotated[
        Path,
        typer.Option(file_okay=False),
    ] = None,
<<<<<<< HEAD
    ko_directory: Annotated[
        Path,
        typer.Option(
            help="The directory containing the Konno-Ohmachi smoothing files",
            exists=True,
            file_okay=False,
        ),
    ] = None,
    n_procs: Annotated[int, typer.Option(help="The number of processes to use")] = 1,
=======
    n_procs: Annotated[int, typer.Option()] = 1,
>>>>>>> 6ced9152
    checkpoint: Annotated[
        bool,
        typer.Option(
            is_flag=True,
        ),
    ] = False,
    intensity_measures: Annotated[
        list[IM],
        typer.Option(
            help="The list of intensity measures to calculate",
            callback=lambda x: [IM(i) for i in x[0].split(",")],
        ),
    ] = None,
):
    """
    Run IM Calculation on processed waveform files.

    This function computes intensity measures (IMs) for processed waveform files.

    Parameters
    ----------
    main_dir : Path
        The main directory of the NZGMDB results (Highest level directory).
    output_dir : Path, optional
        The directory to save the IM files. Defaults to the expected location.
    n_procs : int, optional
        The number of processes to use (default is 1).
    checkpoint : bool, optional
        If True, the function will check for already completed files and skip them.
    """
    if output_dir is None:
        output_dir = file_structure.get_im_dir(main_dir)
    ims.compute_ims_for_all_processed_records(
        main_dir, output_dir, ko_directory, n_procs, checkpoint, intensity_measures
    )


@cli.from_docstring(app)
def generate_site_table_basin(
    main_dir: Annotated[
        Path,
        typer.Argument(
            exists=True,
            file_okay=False,
        ),
    ],
):
    """
    Generate the site table basin flatfile.

    This function creates a site table with basin information and saves it as a flatfile.

    Parameters
    ----------
    main_dir : Path
        The main directory of the NZGMDB results (Highest level directory).
    """
    main_dir.mkdir(parents=True, exist_ok=True)
    # Generate the site basin flatfile
    flatfile_dir = file_structure.get_flatfile_dir(main_dir)
    flatfile_dir.mkdir(parents=True, exist_ok=True)

    site_df = sites.create_site_table_response()
    site_df = sites.add_site_basins(site_df)

    site_df.to_csv(
        flatfile_dir / file_structure.PreFlatfileNames.SITE_TABLE, index=False
    )


@cli.from_docstring(app)
def calculate_distances(
    main_dir: Annotated[
        Path,
        typer.Argument(
            exists=True,
            file_okay=False,
        ),
    ],
    n_procs: Annotated[int, typer.Option(help="The number of processes to use")] = 1,
):
    """
    Calculate the distances between the earthquake source and the station.

    This function computes the distances between earthquake sources and seismic stations
    and saves the results to the appropriate output location.

    Parameters
    ----------
    main_dir : Path
        The main directory of the NZGMDB results (Highest level directory).
    n_procs : int, optional
        The number of processes to use, by default 1.
    """
    distances.calc_distances(main_dir, n_procs)


@cli.from_docstring(app)
def calculate_aftershocks(
    main_dir: Annotated[
        Path,
        typer.Argument(
            exists=True,
            file_okay=False,
        ),
    ],
):
    """
    Calculate the aftershock flags for the earthquake source table.

    This function determines whether earthquakes in the source table are classified as aftershocks
    based on predefined criteria and updates the table accordingly.

    Parameters
    ----------
    main_dir : Path
        The main directory of the NZGMDB results (Highest level directory).
    """
    aftershocks.merge_aftershocks(main_dir)


@cli.from_docstring(app)
def merge_im_results(
    im_dir: Annotated[
        Path,
        typer.Argument(
            exists=True,
            file_okay=False,
        ),
    ],
    output_dir: Annotated[
        Path,
        typer.Argument(file_okay=False),
    ],
    gmc_ffp: Annotated[
        Path,
<<<<<<< HEAD
        typer.Option(
            help="The full file path to the GMC predictions file",
=======
        typer.Argument(
>>>>>>> 6ced9152
            readable=True,
            exists=True,
        ),
    ] = None,
    fmax_ffp: Annotated[
        Path,
<<<<<<< HEAD
        typer.Option(
            help="The full file path to the Fmax file",
=======
        typer.Argument(
>>>>>>> 6ced9152
            readable=True,
            exists=True,
        ),
    ] = None,
):
    """
    Merge IM results together into one flatfile and perform a filter for Ds595.

    This function consolidates individual IM result files into a single comprehensive
    dataset, ensuring consistency and filtering for the Ds595 parameter.

    Parameters
    ----------
    im_dir : Path
        The directory containing the IM results to merge.
    output_dir : Path
        The directory to save the merged IM file.
    gmc_ffp : Path
        The full file path to the GMC predictions file.
    fmax_ffp : Path
        The full file path to the Fmax file.
    """
    merge_flatfiles.merge_im_data(im_dir, output_dir, gmc_ffp, fmax_ffp)


@cli.from_docstring(app)
def merge_flat_files(
    main_dir: Annotated[
        Path,
        typer.Argument(
            exists=True,
            file_okay=False,
        ),
    ],
    bypass_records_ffp: Annotated[
        Path,
        typer.Option(
<<<<<<< HEAD
            help="The full file path to the bypass records file",
=======
>>>>>>> 6ced9152
            readable=True,
            exists=True,
            dir_okay=False,
        ),
    ] = None,
):
<<<<<<< HEAD
    merge_flatfiles.merge_flatfiles(main_dir, bypass_records_ffp)
=======
    """
    Merge all flatfiles together for final output and ensure correct filtering for only results with IM values.

    This function consolidates various flatfiles into a single output file while ensuring that only results
    containing IM values are included. It also integrates bypass records if provided.
>>>>>>> 6ced9152

    Parameters
    ----------
    main_dir : Path
        The main directory of the NZGMDB results (Highest level directory).
    bypass_records_ffp : Path, optional
        The full file path to the bypass records file, if applicable.
    """
    merge_flatfiles.merge_flatfiles(main_dir, bypass_records_ffp)


@cli.from_docstring(app)
def create_quality_db(
    main_dir: Annotated[
        Path,
        typer.Argument(
            exists=True,
            file_okay=False,
        ),
    ],
    bypass_records_ffp: Annotated[
        Path,
        typer.Option(
            readable=True,
            exists=True,
            dir_okay=False,
        ),
    ] = None,
):
    """
    Create a quality database for the NZGMDB results by running quality checks.

    This function generates a quality database by performing various quality checks on the NZGMDB results.
    It ensures that data integrity and consistency are maintained across the dataset.

    Parameters
    ----------
    main_dir : Path
        The main directory of the NZGMDB results (Highest level directory).
    bypass_records_ffp : Path, optional
        The full file path to the bypass records file, if applicable.
    """
    quality_db.create_quality_db(main_dir, bypass_records_ffp)


@cli.from_docstring(app)
def run_full_nzgmdb(
    main_dir: Annotated[
        Path,
        typer.Argument(
            exists=True,
            file_okay=False,
        ),
    ],
    start_date: Annotated[
        datetime,
        typer.Argument(),
    ],
    end_date: Annotated[
        datetime,
        typer.Argument(),
    ],
    gm_classifier_dir: Annotated[
        Path,
        typer.Argument(),
    ],
    conda_sh: Annotated[
        Path,
        typer.Argument(),
    ],
    gmc_activate: Annotated[
        str,
        typer.Argument(),
    ],
    gmc_predict_activate: Annotated[
        str,
        typer.Argument(),
    ],
    gmc_procs: Annotated[
        int,
        typer.Option(),
    ] = 1,
<<<<<<< HEAD
    n_procs: Annotated[int, typer.Option(help="The number of processes to use")] = 1,
=======
    n_procs: Annotated[int, typer.Option()] = 1,
>>>>>>> 6ced9152
    ko_matrix_path: Annotated[
        Path,
        typer.Option(
            exists=True,
            file_okay=False,
        ),
    ] = None,
    checkpoint: Annotated[
        bool,
        typer.Option(),
    ] = False,
    only_event_ids: Annotated[
        list[str],
        typer.Option(
            callback=lambda x: [] if x is None else x[0].split(","),
        ),
    ] = None,
    only_sites: Annotated[
        list[str],
        typer.Option(
            callback=lambda x: [] if x is None else x[0].split(","),
        ),
    ] = None,
    only_record_ids_ffp: Annotated[
        Path,
<<<<<<< HEAD
        typer.Option(
            help="The full file path to the a set of record_ids to only run for.",
            exists=True,
            dir_okay=False,
        ),
    ] = None,
    geonet_batch_size: Annotated[
        int,
=======
>>>>>>> 6ced9152
        typer.Option(
            exists=True,
            dir_okay=False,
        ),
    ] = None,
    geonet_batch_size: Annotated[
        int,
        typer.Option(),
    ] = 500,
    snr_batch_size: Annotated[
        int,
        typer.Option(),
    ] = 5000,
    real_time: Annotated[
        bool,
        typer.Option(),
    ] = False,
    upload: Annotated[
        bool,
        typer.Option(),
    ] = False,
    create_quality_db: Annotated[
        bool,
        typer.Option(),
    ] = False,
    bypass_records_ffp: Annotated[
        Path,
        typer.Option(
            exists=True,
            dir_okay=False,
        ),
<<<<<<< HEAD
    ] = False,
    bypass_records_ffp: Annotated[
        Path,
        typer.Option(
            help="The full file path to the bypass records file",
            exists=True,
            dir_okay=False,
        ),
    ] = None,
    machine: Annotated[
        cfg.MachineName,
        typer.Option(
            help="The machine name to use for the number of processes",
            case_sensitive=False,
        ),
=======
>>>>>>> 6ced9152
    ] = None,
):
    """
    Run the Entire NZGMDB pipeline.

    This function orchestrates the full pipeline of NZGMDB, executing all necessary steps sequentially.

    Steps Included:
    - Fetch Geonet data
    - Merge tectonic domains
    - Generate phase arrival table
    - Calculate SNR
    - Calculate Fmax
    - Run GMC
    - Process and filter waveform data to txt files
    - Calculate IMs
    - Merge IM results into flatfiles
    - Calculate distances
    - Merge flat files
    - Upload results to Dropbox (if specified)

    Parameters
    ----------
    main_dir : Path
        The main directory of the NZGMDB results (Highest level directory).
    start_date : datetime
        The start date to filter the earthquake data.
    end_date : datetime
        The end date to filter the earthquake data.
    gm_classifier_dir : Path
        Directory for gm_classifier.
    conda_sh : Path
        Path to activate your mamba conda.sh script.
    gmc_activate : str
        Command to activate gmc environment for extracting features.
    gmc_predict_activate : str
        Command to activate gmc_predict environment to run the predictions.
    gmc_procs : int, optional
        Number of processes to use for GMC (default is 1).
    n_procs : int, optional
        The number of processes to use (default is 1).
    ko_matrix_path : Path, optional
        Path to the ko matrix directory, if applicable.
    checkpoint : bool, optional
        If True, the function will check for already completed files and skip them (default is False).
    only_event_ids : list[str], optional
        A list of event ids to filter the earthquake data, separated by commas.
    only_sites : list[str], optional
        A list of site names to filter the earthquake data, separated by commas.
    only_record_ids_ffp : Path, optional
        The full file path to a set of record_ids to process only those records.
    geonet_batch_size : int, optional
        The batch size for Geonet data retrieval (default is 500).
    snr_batch_size : int, optional
        The batch size for the SNR calculation (default is 5000).
    real_time : bool, optional
        If True, the function will run in real-time mode using a different client (default is False).
    upload : bool, optional
        If True, the function will upload the results to Dropbox (default is False).
    create_quality_db : bool, optional
        If True, the function will create a quality database (default is False).
    bypass_records_ffp : Path, optional
        The full file path to the bypass records file, if applicable.
    """
    main_dir.mkdir(parents=True, exist_ok=True)
    config = cfg.Config()

    # Generate the site basin flatfile
    flatfile_dir = file_structure.get_flatfile_dir(main_dir)
    flatfile_dir.mkdir(parents=True, exist_ok=True)
    if not (
        checkpoint
        and (flatfile_dir / file_structure.PreFlatfileNames.SITE_TABLE).exists()
    ):
        print("Generating site table basin flatfile")
        generate_site_table_basin(main_dir)

    # Fetch the Geonet data
    if not (
        checkpoint
        and (
            flatfile_dir
            / file_structure.PreFlatfileNames.EARTHQUAKE_SOURCE_TABLE_GEONET
        ).exists()
    ):
        print("Fetching Geonet data")
        geo_n_procs = (
            n_procs
            if machine is None
            else config.get_n_procs(machine, cfg.WorkflowStep.GEONET)
        )
        geonet.parse_geonet_information(
            main_dir,
            start_date,
            end_date,
            geo_n_procs,
            geonet_batch_size,
            only_event_ids,
            only_sites,
            only_record_ids_ffp,
            real_time,
        )

    # Merge the tectonic domains
    if not (
        checkpoint
        and (
            flatfile_dir
            / file_structure.PreFlatfileNames.EARTHQUAKE_SOURCE_TABLE_TECTONIC
        ).exists()
    ):
        print("Merging tectonic domains")
        eq_source_ffp = (
            flatfile_dir
            / file_structure.PreFlatfileNames.EARTHQUAKE_SOURCE_TABLE_GEONET
        )
        eq_tect_domain_ffp = (
            flatfile_dir
            / file_structure.PreFlatfileNames.EARTHQUAKE_SOURCE_TABLE_TECTONIC
        )
        tect_n_procs = (
            n_procs
            if machine is None
            else config.get_n_procs(machine, cfg.WorkflowStep.TEC_DOMAIN)
        )
        tect_domain.add_tect_domain(eq_source_ffp, eq_tect_domain_ffp, tect_n_procs)

    # Generate the phase arrival table
    if not (
        checkpoint
        and (
            flatfile_dir / file_structure.PreFlatfileNames.PHASE_ARRIVAL_TABLE
        ).exists()
    ):
        print("Generating phase arrival table")
        run_phasenet_script_ffp = (
            Path(__file__).parent.parent / "phase_arrival/run_phasenet.py"
        )
        phase_n_procs = (
            n_procs
            if machine is None
            else config.get_n_procs(machine, cfg.WorkflowStep.PHASE_TABLE)
        )
        gen_phase_arrival_table.generate_phase_arrival_table(
            main_dir,
            flatfile_dir,
            run_phasenet_script_ffp,
            conda_sh,
            gmc_activate,
<<<<<<< HEAD
            phase_n_procs,
=======
            n_procs,
>>>>>>> 6ced9152
            bypass_records_ffp,
        )

    # Generate SNR
    snr_fas_output_dir = file_structure.get_snr_fas_dir(main_dir)
    if not (
        checkpoint
        and (flatfile_dir / file_structure.FlatfileNames.SNR_METADATA).exists()
    ):
        print("Calculating SNR")
        phase_table_path = (
            flatfile_dir / file_structure.PreFlatfileNames.PHASE_ARRIVAL_TABLE
        )
        snr_n_procs = (
            n_procs
            if machine is None
            else config.get_n_procs(machine, cfg.WorkflowStep.SNR)
        )
        calculate_snr(
            main_dir,
            ko_matrix_path,
            phase_table_path,
            flatfile_dir,
            snr_fas_output_dir,
            snr_n_procs,
            batch_size=snr_batch_size,
            bypass_records_ffp=bypass_records_ffp,
        )

    # Calculate Fmax
    if not (checkpoint and (flatfile_dir / file_structure.FlatfileNames.FMAX).exists()):
        print("Calculating Fmax")
        waveform_dir = file_structure.get_waveform_dir(main_dir)
<<<<<<< HEAD
        fmax_n_procs = (
            n_procs
            if machine is None
            else config.get_n_procs(machine, cfg.WorkflowStep.FMAX)
        )
=======
>>>>>>> 6ced9152
        calc_fmax(
            main_dir,
            flatfile_dir,
            waveform_dir,
            snr_fas_output_dir,
<<<<<<< HEAD
            fmax_n_procs,
=======
            n_procs,
>>>>>>> 6ced9152
            bypass_records_ffp,
        )

    # Run GMC
    if not (
        checkpoint
        and (flatfile_dir / file_structure.FlatfileNames.GMC_PREDICTIONS).exists()
    ):
        print("Running GMC")
        gmc_n_procs = (
            gmc_procs
            if machine is None
            else config.get_n_procs(machine, cfg.WorkflowStep.GMC)
        )
        run_gmc.run_gmc_processing(
            main_dir,
            gm_classifier_dir,
            ko_matrix_path,
            conda_sh,
            gmc_activate,
            gmc_predict_activate,
<<<<<<< HEAD
            gmc_n_procs,
=======
            gmc_procs,
>>>>>>> 6ced9152
            bypass_records_ffp=bypass_records_ffp,
        )

    # Run filtering and processing of mseeds
    gmc_ffp = flatfile_dir / file_structure.FlatfileNames.GMC_PREDICTIONS
    fmax_ffp = flatfile_dir / file_structure.FlatfileNames.FMAX
    if not (
        checkpoint
        and (
            flatfile_dir
            / file_structure.SkippedRecordFilenames.PROCESSING_SKIPPED_RECORDS
        ).exists()
    ):
        print("Processing records")
<<<<<<< HEAD
        process_n_procs = (
            n_procs
            if machine is None
            else config.get_n_procs(machine, cfg.WorkflowStep.PROCESS)
        )
        process_records(
            main_dir, gmc_ffp, fmax_ffp, bypass_records_ffp, process_n_procs
        )
=======
        process_records(main_dir, gmc_ffp, fmax_ffp, bypass_records_ffp, n_procs)
>>>>>>> 6ced9152

    # Run IM calculation
    im_dir = file_structure.get_im_dir(main_dir)
    im_dir.mkdir(parents=True, exist_ok=True)
    print("Calculating IMs")
    im_n_procs = (
        n_procs if machine is None else config.get_n_procs(machine, cfg.WorkflowStep.IM)
    )
    run_im_calculation(main_dir, im_dir, ko_matrix_path, im_n_procs, checkpoint)

    # Merge IM results
    if not (
        checkpoint
        and (
            flatfile_dir / file_structure.PreFlatfileNames.GROUND_MOTION_IM_CATALOGUE
        ).exists()
    ):
        print("Merging IM results")
        merge_im_results(im_dir, flatfile_dir, gmc_ffp, fmax_ffp)

    # Calculate distances
    if not (
        checkpoint
        and (
            flatfile_dir
            / file_structure.PreFlatfileNames.EARTHQUAKE_SOURCE_TABLE_DISTANCES
        ).exists()
    ):
        print("Calculating distances")
        dist_n_procs = (
            n_procs
            if machine is None
            else config.get_n_procs(machine, cfg.WorkflowStep.DISTANCES)
        )
        distances.calc_distances(main_dir, dist_n_procs)

    # Calculate aftershocks
    if not (
        checkpoint
        and (
            flatfile_dir
            / file_structure.PreFlatfileNames.EARTHQUAKE_SOURCE_TABLE_AFTERSHOCKS
        ).exists()
    ):
        print("Calculating aftershocks")
        aftershocks.merge_aftershocks(main_dir)

    # Merge flat files
    if not (
        checkpoint
        and (
            flatfile_dir / file_structure.FlatfileNames.GROUND_MOTION_IM_ROTD100_FLAT
        ).exists()
    ):
        print("Merging flat files")
        merge_flat_files(main_dir, bypass_records_ffp)

    if create_quality_db:
        print("Creating quality database")
        quality_db.create_quality_db(main_dir, bypass_records_ffp)

    # Upload to dropbox
    if upload:
        print("Uploading to Dropbox")
<<<<<<< HEAD
        up_n_procs = (
            n_procs
            if machine is None
            else config.get_n_procs(machine, cfg.WorkflowStep.UPLOAD)
        )
        upload_to_dropbox.upload_to_dropbox(main_dir, n_procs=up_n_procs)


@app.command(
    help="Merge 2 databases together and allow 1 to overwrite the other if duplicates found"
)
def merge_databases(  # noqa: D103
    flatfile_db_dir: Annotated[
        Path,
        typer.Argument(
            help="The flatfile directory of the NZGMDB results (Where the flatifles are located)",
=======
        upload_to_dropbox.upload_to_dropbox(main_dir, n_procs=n_procs)


@cli.from_docstring(app)
def merge_databases(
    flatfile_db_dir: Annotated[
        Path,
        typer.Argument(
>>>>>>> 6ced9152
            exists=True,
            file_okay=False,
        ),
    ],
    to_merge_db_dir: Annotated[
        Path,
        typer.Argument(
<<<<<<< HEAD
            help="The flatifle directory of the NZGMDB results to replace and add to the main DB",
=======
>>>>>>> 6ced9152
            exists=True,
            file_okay=False,
        ),
    ],
    output_ffp: Annotated[
        Path,
<<<<<<< HEAD
        typer.Argument(
            help="The full file path to place the output flatfiles for the merged DB",
        ),
    ],
):
=======
        typer.Argument(),
    ],
):
    """
    Merge two databases together, allowing one to overwrite the other if duplicates are found.

    Parameters
    ----------
    flatfile_db_dir : Path
        The flatfile directory of the NZGMDB results (where the flatfiles are located).
    to_merge_db_dir : Path
        The flatfile directory of the NZGMDB results to replace and add to the main database.
    output_ffp : Path
        The full file path to place the output flatfiles for the merged database.
    """
>>>>>>> 6ced9152
    merge_flatfiles.merge_dbs(flatfile_db_dir, to_merge_db_dir, output_ffp)


if __name__ == "__main__":
    app()<|MERGE_RESOLUTION|>--- conflicted
+++ resolved
@@ -16,10 +16,7 @@
 from nzgmdb.management import file_structure
 from nzgmdb.phase_arrival import gen_phase_arrival_table
 from nzgmdb.scripts import run_gmc, upload_to_dropbox
-<<<<<<< HEAD
-=======
 from qcore import cli
->>>>>>> 6ced9152
 
 app = typer.Typer()
 
@@ -38,31 +35,15 @@
         list[str], typer.Option(callback=lambda x: [] if x is None else x[0].split(","))
     ] = None,
     only_record_ids_ffp: Annotated[
-<<<<<<< HEAD
-        Path,
-        typer.Option(
-            help="The full file path to the a set of record_ids to only run for.",
-            exists=True,
-            dir_okay=False,
-        ),
-    ] = None,
-    real_time: Annotated[
-        bool,
-        typer.Option(
-            help="If True, the function will run in real time mode by using a different client",
-        ),
-    ] = False,
+        Path, typer.Option(exists=True, dir_okay=False)
+    ] = None,
+    real_time: Annotated[bool, typer.Option()] = False,
     mp_sites: Annotated[
         bool,
         typer.Option(
             help="If True, the function will use the multiprocessing over sites instead of events",
         ),
     ] = False,
-=======
-        Path, typer.Option(exists=True, dir_okay=False)
-    ] = None,
-    real_time: Annotated[bool, typer.Option()] = False,
->>>>>>> 6ced9152
 ):
     """
     Fetch earthquake data from Geonet and generate the earthquake source and station magnitude tables.
@@ -243,18 +224,6 @@
             exists=True,
             dir_okay=False,
         ),
-<<<<<<< HEAD
-    ] = 5000,
-    bypass_records_ffp: Annotated[
-        Path,
-        typer.Option(
-            help="The full file path to the bypass records file for custom p_wave_ix values",
-            readable=True,
-            exists=True,
-            dir_okay=False,
-        ),
-=======
->>>>>>> 6ced9152
     ] = None,
 ):
     """
@@ -330,18 +299,10 @@
             file_okay=False,
         ),
     ] = None,
-<<<<<<< HEAD
-    n_procs: Annotated[int, typer.Option(help="Number of processes to use")] = 1,
-    bypass_records_ffp: Annotated[
-        Path,
-        typer.Option(
-            help="The full file path to the bypass records file for custom fmax values",
-=======
     n_procs: Annotated[int, typer.Option()] = 1,
     bypass_records_ffp: Annotated[
         Path,
         typer.Option(
->>>>>>> 6ced9152
             readable=True,
             exists=True,
             dir_okay=False,
@@ -407,19 +368,11 @@
     bypass_records_ffp: Annotated[
         Path,
         typer.Option(
-<<<<<<< HEAD
-            help="The full file path to the bypass records file",
-=======
->>>>>>> 6ced9152
             readable=True,
             exists=True,
             dir_okay=False,
         ),
     ] = None,
-<<<<<<< HEAD
-    n_procs: Annotated[int, typer.Option(help="The number of processes to use")] = 1,
-):
-=======
     n_procs: Annotated[int, typer.Option()] = 1,
 ):
     """
@@ -452,7 +405,6 @@
             / file_structure.FlatfileNames.FMAX
         )
 
->>>>>>> 6ced9152
     process_observed.process_mseeds_to_txt(
         main_dir, gmc_ffp, fmax_ffp, bypass_records_ffp, n_procs
     )
@@ -471,7 +423,6 @@
         Path,
         typer.Option(file_okay=False),
     ] = None,
-<<<<<<< HEAD
     ko_directory: Annotated[
         Path,
         typer.Option(
@@ -480,10 +431,7 @@
             file_okay=False,
         ),
     ] = None,
-    n_procs: Annotated[int, typer.Option(help="The number of processes to use")] = 1,
-=======
     n_procs: Annotated[int, typer.Option()] = 1,
->>>>>>> 6ced9152
     checkpoint: Annotated[
         bool,
         typer.Option(
@@ -620,24 +568,14 @@
     ],
     gmc_ffp: Annotated[
         Path,
-<<<<<<< HEAD
-        typer.Option(
-            help="The full file path to the GMC predictions file",
-=======
-        typer.Argument(
->>>>>>> 6ced9152
+        typer.Option(
             readable=True,
             exists=True,
         ),
     ] = None,
     fmax_ffp: Annotated[
         Path,
-<<<<<<< HEAD
-        typer.Option(
-            help="The full file path to the Fmax file",
-=======
-        typer.Argument(
->>>>>>> 6ced9152
+        typer.Option(
             readable=True,
             exists=True,
         ),
@@ -675,25 +613,17 @@
     bypass_records_ffp: Annotated[
         Path,
         typer.Option(
-<<<<<<< HEAD
-            help="The full file path to the bypass records file",
-=======
->>>>>>> 6ced9152
             readable=True,
             exists=True,
             dir_okay=False,
         ),
     ] = None,
 ):
-<<<<<<< HEAD
-    merge_flatfiles.merge_flatfiles(main_dir, bypass_records_ffp)
-=======
     """
     Merge all flatfiles together for final output and ensure correct filtering for only results with IM values.
 
     This function consolidates various flatfiles into a single output file while ensuring that only results
     containing IM values are included. It also integrates bypass records if provided.
->>>>>>> 6ced9152
 
     Parameters
     ----------
@@ -776,11 +706,7 @@
         int,
         typer.Option(),
     ] = 1,
-<<<<<<< HEAD
-    n_procs: Annotated[int, typer.Option(help="The number of processes to use")] = 1,
-=======
     n_procs: Annotated[int, typer.Option()] = 1,
->>>>>>> 6ced9152
     ko_matrix_path: Annotated[
         Path,
         typer.Option(
@@ -806,17 +732,6 @@
     ] = None,
     only_record_ids_ffp: Annotated[
         Path,
-<<<<<<< HEAD
-        typer.Option(
-            help="The full file path to the a set of record_ids to only run for.",
-            exists=True,
-            dir_okay=False,
-        ),
-    ] = None,
-    geonet_batch_size: Annotated[
-        int,
-=======
->>>>>>> 6ced9152
         typer.Option(
             exists=True,
             dir_okay=False,
@@ -848,15 +763,6 @@
             exists=True,
             dir_okay=False,
         ),
-<<<<<<< HEAD
-    ] = False,
-    bypass_records_ffp: Annotated[
-        Path,
-        typer.Option(
-            help="The full file path to the bypass records file",
-            exists=True,
-            dir_okay=False,
-        ),
     ] = None,
     machine: Annotated[
         cfg.MachineName,
@@ -864,8 +770,6 @@
             help="The machine name to use for the number of processes",
             case_sensitive=False,
         ),
-=======
->>>>>>> 6ced9152
     ] = None,
 ):
     """
@@ -1015,11 +919,7 @@
             run_phasenet_script_ffp,
             conda_sh,
             gmc_activate,
-<<<<<<< HEAD
             phase_n_procs,
-=======
-            n_procs,
->>>>>>> 6ced9152
             bypass_records_ffp,
         )
 
@@ -1053,24 +953,17 @@
     if not (checkpoint and (flatfile_dir / file_structure.FlatfileNames.FMAX).exists()):
         print("Calculating Fmax")
         waveform_dir = file_structure.get_waveform_dir(main_dir)
-<<<<<<< HEAD
         fmax_n_procs = (
             n_procs
             if machine is None
             else config.get_n_procs(machine, cfg.WorkflowStep.FMAX)
         )
-=======
->>>>>>> 6ced9152
         calc_fmax(
             main_dir,
             flatfile_dir,
             waveform_dir,
             snr_fas_output_dir,
-<<<<<<< HEAD
             fmax_n_procs,
-=======
-            n_procs,
->>>>>>> 6ced9152
             bypass_records_ffp,
         )
 
@@ -1092,11 +985,7 @@
             conda_sh,
             gmc_activate,
             gmc_predict_activate,
-<<<<<<< HEAD
             gmc_n_procs,
-=======
-            gmc_procs,
->>>>>>> 6ced9152
             bypass_records_ffp=bypass_records_ffp,
         )
 
@@ -1111,7 +1000,6 @@
         ).exists()
     ):
         print("Processing records")
-<<<<<<< HEAD
         process_n_procs = (
             n_procs
             if machine is None
@@ -1120,9 +1008,6 @@
         process_records(
             main_dir, gmc_ffp, fmax_ffp, bypass_records_ffp, process_n_procs
         )
-=======
-        process_records(main_dir, gmc_ffp, fmax_ffp, bypass_records_ffp, n_procs)
->>>>>>> 6ced9152
 
     # Run IM calculation
     im_dir = file_structure.get_im_dir(main_dir)
@@ -1187,7 +1072,6 @@
     # Upload to dropbox
     if upload:
         print("Uploading to Dropbox")
-<<<<<<< HEAD
         up_n_procs = (
             n_procs
             if machine is None
@@ -1196,24 +1080,11 @@
         upload_to_dropbox.upload_to_dropbox(main_dir, n_procs=up_n_procs)
 
 
-@app.command(
-    help="Merge 2 databases together and allow 1 to overwrite the other if duplicates found"
-)
-def merge_databases(  # noqa: D103
-    flatfile_db_dir: Annotated[
-        Path,
-        typer.Argument(
-            help="The flatfile directory of the NZGMDB results (Where the flatifles are located)",
-=======
-        upload_to_dropbox.upload_to_dropbox(main_dir, n_procs=n_procs)
-
-
 @cli.from_docstring(app)
 def merge_databases(
     flatfile_db_dir: Annotated[
         Path,
         typer.Argument(
->>>>>>> 6ced9152
             exists=True,
             file_okay=False,
         ),
@@ -1221,23 +1092,12 @@
     to_merge_db_dir: Annotated[
         Path,
         typer.Argument(
-<<<<<<< HEAD
-            help="The flatifle directory of the NZGMDB results to replace and add to the main DB",
-=======
->>>>>>> 6ced9152
             exists=True,
             file_okay=False,
         ),
     ],
     output_ffp: Annotated[
         Path,
-<<<<<<< HEAD
-        typer.Argument(
-            help="The full file path to place the output flatfiles for the merged DB",
-        ),
-    ],
-):
-=======
         typer.Argument(),
     ],
 ):
@@ -1253,7 +1113,6 @@
     output_ffp : Path
         The full file path to place the output flatfiles for the merged database.
     """
->>>>>>> 6ced9152
     merge_flatfiles.merge_dbs(flatfile_db_dir, to_merge_db_dir, output_ffp)
 
 
