--- conflicted
+++ resolved
@@ -3,7 +3,6 @@
 """
 
 import typer
-import numpy as np
 from datetime import datetime
 from pathlib import Path
 
@@ -50,7 +49,6 @@
 ):
     """
     Adds tectonic domains to the earthquake source table.
-    Requires the earthquake source table to be generated.
 
     Parameters
     ----------
@@ -65,7 +63,6 @@
 
 
 @app.command()
-<<<<<<< HEAD
 def gen_phase_arrival_table(main_dir: Path, output_dir: Path, n_procs: int = 1):
     """
     Generate the phase arrival table, taking mseed data and finding the phase arrivals using a p_wave picker.
@@ -139,8 +136,6 @@
 
 
 @app.command()
-=======
->>>>>>> c19afd49
 def run_full_nzgmdb(
     main_dir: Path, start_date: datetime, end_date: datetime, n_procs: int = 1
 ):
