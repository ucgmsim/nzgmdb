--- conflicted
+++ resolved
@@ -7,13 +7,7 @@
 from typing import Annotated
 
 import typer
-<<<<<<< HEAD
-from nzgmdb.calculation import fmax
-from nzgmdb.calculation import snr
-=======
-
-from nzgmdb.calculation import snr, ims
->>>>>>> c659144e
+from nzgmdb.calculation import snr, ims, fmax
 from nzgmdb.data_processing import process_observed
 from nzgmdb.data_retrieval import geonet
 from nzgmdb.data_retrieval import tect_domain
