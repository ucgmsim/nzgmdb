--- conflicted
+++ resolved
@@ -8,16 +8,9 @@
 
 import typer
 
-<<<<<<< HEAD
-from nzgmdb.calculation import fmax, ims, snr
+from nzgmdb.calculation import fmax, ims, snr, distances
 from nzgmdb.data_processing import process_observed, merge_flatfiles
-from nzgmdb.data_retrieval import geonet
-from nzgmdb.data_retrieval import tect_domain
-=======
-from nzgmdb.calculation import fmax, ims, snr, distances
-from nzgmdb.data_processing import process_observed
 from nzgmdb.data_retrieval import geonet, tect_domain, sites
->>>>>>> c7eb948b
 from nzgmdb.management import file_structure
 from nzgmdb.phase_arrival import gen_phase_arrival_table
 
@@ -453,22 +446,17 @@
     im_dir = file_structure.get_im_dir(main_dir)
     run_im_calculation(main_dir, im_dir, n_procs)
 
-<<<<<<< HEAD
     # Merge IM results
     merge_im_results(im_dir, flatfile_dir, gmc_ffp, fmax_ffp)
 
+    # Generate the site basin flatfile
+    generate_site_table_basin(main_dir)
+
+    # Calculate distances
+    distances.calc_distances(main_dir, n_procs)
+    
     # Merge flat files
     merge_flat_files(main_dir)
-=======
-    # Generate the site basin flatfile
-    generate_site_table_basin(main_dir)
-
-    # Calculate distances
-    distances.calc_distances(main_dir, n_procs)
-
-    # Steps below are TODO
-    # Merge flat files with IM results
->>>>>>> c7eb948b
 
 
 if __name__ == "__main__":
