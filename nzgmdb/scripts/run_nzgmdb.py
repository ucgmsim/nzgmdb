"""
File that contains the function scripts that can be called to run the NZGMDB pipeline.
"""

from datetime import datetime
from pathlib import Path
from typing import Annotated

import typer

<<<<<<< HEAD
from nzgmdb.calculation import fmax
from nzgmdb.calculation.snr import compute_snr_for_mseed_data
from nzgmdb.data_retrieval.geonet import parse_geonet_information
from nzgmdb.data_retrieval.tect_domain import add_tect_domain
from nzgmdb.management import file_structure
from nzgmdb.phase_arrival.gen_phase_arrival_table import (
    generate_phase_arrival_table,
)
=======
from nzgmdb.calculation import snr
from nzgmdb.data_processing import process_observed
from nzgmdb.data_retrieval import geonet
from nzgmdb.data_retrieval import tect_domain
from nzgmdb.management import file_structure
from nzgmdb.phase_arrival import gen_phase_arrival_table
>>>>>>> f76c06e7

app = typer.Typer()


@app.command(
    help="Fetch earthquake data from Geonet and generates the earthquake source and station magnitude tables."
)
def fetch_geonet_data(
    main_dir: Annotated[
        Path,
        typer.Argument(
            help="The main directory of the NZGMDB results (Highest level directory)",
            file_okay=False,
        ),
    ],
    start_date: Annotated[
        datetime,
        typer.Argument(
            help="The start date to filter the earthquake data",
        ),
    ],
    end_date: Annotated[
        datetime,
        typer.Argument(
            help="The end date to filter the earthquake data",
        ),
    ],
    n_procs: Annotated[int, typer.Option(help="Number of processes to use")] = 1,
):
    geonet.parse_geonet_information(main_dir, start_date, end_date, n_procs)


@app.command(help="Add tectonic domains to the earthquake source table")
def merge_tect_domain(
    eq_source_ffp: Annotated[
        Path,
        typer.Argument(
            help="The file path to the earthquake source table",
            readable=True,
            exists=True,
        ),
    ],
    output_dir: Annotated[
        Path,
        typer.Argument(
            help="The directory to save the earthquake source table with tectonic domains",
            file_okay=False,
        ),
    ],
    n_procs: Annotated[int, typer.Option(help="Number of processes to use")] = 1,
):
<<<<<<< HEAD
    """
    Adds tectonic domains to the earthquake source table.

    Parameters
    ----------
    eq_source_ffp : Path
        The file path to the earthquake source table
    output_dir : Path
        The directory to save the earthquake source table with tectonic domains
    n_procs : int (optional)
        The number of processes to use for processing
    """
    add_tect_domain(eq_source_ffp, output_dir, n_procs)


@app.command()
def gen_phase_arrival_table(
    main_dir: Path, output_dir: Path, n_procs: int = 1, full_output: bool = False
):
    """
    Generate the phase arrival table, taking mseed data and finding the phase arrivals using a p_wave picker.

    Parameters
    ----------
    main_dir : Path
        The main directory of the NZGMDB results (highest level directory)
        (glob is used to find all mseed files recursively)
    output_dir : Path
        The directory to save the phase arrival table
    n_procs : int (optional)
        The number of processes to use to generate the phase arrival table
    full_output: bool (optional)
        If True, writes an additional table that
        contains all phase arrivals from both
        picker and Geonet
    """
    generate_phase_arrival_table(main_dir, output_dir, n_procs, full_output)


@app.command()
def calc_fmax(main_dir: Path, n_procs: int = 1):

    fmax.temp_fmax_call_func(main_dir, n_procs)
=======
    tect_domain.add_tect_domain(eq_source_ffp, output_dir, n_procs)


@app.command(
    help="Generate the phase arrival table, taking mseed data and finding the phase arrivals using a p_wave picker. "
    "Requires the mseed files to be generated."
)
def gen_phase_arrival_table(
    main_dir: Annotated[
        Path,
        typer.Argument(
            help="The main directory of the NZGMDB results (Highest level directory) "
            "(glob is used to find all mseed files recursively)",
            exists=True,
            file_okay=False,
        ),
    ],
    output_dir: Annotated[
        Path,
        typer.Argument(
            help="The directory to save the phase arrival table", file_okay=False
        ),
    ],
    n_procs: Annotated[int, typer.Option(help="Number of processes to use")] = 1,
):
    gen_phase_arrival_table.generate_phase_arrival_table(main_dir, output_dir, n_procs)


@app.command(
    help="Calculate the signal to noise ratio of the waveforms as well as FAS. "
    "Requires the phase arrival table and mseed files to be generated. "
    "Allows for custom links to the KO matrix, meta output directory, and SNR and FAS output directory. "
    "If not provided, the default directories are used as if running the full NZGMDB pipeline."
    "Note: Can't have the common frequency vector as an input due to typer limitations. "
    "Instead change the configuration file."
)
def calculate_snr(
    main_dir: Annotated[
        Path,
        typer.Argument(
            help="The main directory of the NZGMDB results (Highest level directory)",
            exists=True,
            file_okay=False,
        ),
    ],
    phase_table_path: Annotated[
        Path,
        typer.Option(
            help="Path to the phase arrival table",
            readable=True,
            exists=True,
        ),
    ] = None,
    meta_output_dir: Annotated[
        Path,
        typer.Option(
            help="Path to the output directory for the metadata and skipped records",
            file_okay=False,
        ),
    ] = None,
    snr_fas_output_dir: Annotated[
        Path,
        typer.Option(
            help="Path to the output directory for the SNR and FAS data",
            file_okay=False,
        ),
    ] = None,
    n_procs: Annotated[int, typer.Option(help="Number of processes to use")] = 1,
    apply_smoothing: Annotated[
        bool, typer.Option(help="Whether to apply smoothing to the SNR calculation")
    ] = True,
    ko_matrix_path: Annotated[
        Path,
        typer.Option(
            help="Path to the ko matrix directory",
            exists=True,
            file_okay=False,
        ),
    ] = None,
):
    # Define the default paths if not provided
    if phase_table_path is None:
        phase_table_path = (
            file_structure.get_flatfile_dir(main_dir) / "phase_arrival_table.csv"
        )
    if meta_output_dir is None:
        meta_output_dir = file_structure.get_flatfile_dir(main_dir)
    if snr_fas_output_dir is None:
        snr_fas_output_dir = file_structure.get_snr_fas_dir(main_dir)
    snr.compute_snr_for_mseed_data(
        main_dir,
        phase_table_path,
        meta_output_dir,
        snr_fas_output_dir,
        n_procs,
        apply_smoothing,
        ko_matrix_path,
    )
>>>>>>> f76c06e7


@app.command(
    help="Process the mseed files to txt files. "
    "Saves the skipped records to a csv file and gives reasons why they were skipped"
)
def process_records(
    main_dir: Annotated[
        Path,
        typer.Argument(
            help="The main directory of the NZGMDB results (Highest level directory)",
            exists=True,
            file_okay=False,
        ),
    ],
    gmc_ffp: Annotated[
        Path,
        typer.Option(
            help="The full file path to the GMC predictions file",
            readable=True,
            exists=True,
        ),
    ] = None,
    fmax_ffp: Annotated[
        Path,
        typer.Option(
            help="The full file path to the Fmax file",
            readable=True,
            exists=True,
        ),
    ] = None,
    n_procs: Annotated[int, typer.Option(help="The number of processes to use")] = 1,
):
    if gmc_ffp is None:
        gmc_ffp = file_structure.get_flatfile_dir(main_dir) / "gmc_predictions.csv"
    if fmax_ffp is None:
        fmax_ffp = file_structure.get_flatfile_dir(main_dir) / "fmax.csv"

    process_observed.process_mseeds_to_txt(main_dir, gmc_ffp, fmax_ffp, n_procs)


@app.command(
    help="Run the first half of the NZGMDB pipeline before GMC. "
    "- Fetch Geonet data "
    "- Merge tectonic domains "
    "- Generate phase arrival table "
    "- Calculate SNR "
    "- Calculate Fmax"
)
def run_pre_process_nzgmdb(
    main_dir: Annotated[
        Path,
        typer.Argument(
            help="The main directory of the NZGMDB results (Highest level directory)",
            file_okay=False,
        ),
    ],
    start_date: Annotated[
        datetime,
        typer.Argument(
            help="The start date to filter the earthquake data",
        ),
    ],
    end_date: Annotated[
        datetime,
        typer.Argument(
            help="The end date to filter the earthquake data",
        ),
    ],
    n_procs: Annotated[int, typer.Option(help="The number of processes to use")] = 1,
):
    # Fetch the Geonet data
    geonet.parse_geonet_information(main_dir, start_date, end_date, n_procs)

    # Merge the tectonic domains
    faltfile_dir = file_structure.get_flatfile_dir(main_dir)
    eq_source_ffp = faltfile_dir / "earthquake_source_table.csv"
    eq_tect_domain_ffp = faltfile_dir / "earthquake_source_table_tectdomain.csv"
    tect_domain.add_tect_domain(eq_source_ffp, eq_tect_domain_ffp, n_procs)

    # Generate the phase arrival table
<<<<<<< HEAD
    generate_phase_arrival_table(main_dir, faltfile_dir, n_procs, False)
=======
    gen_phase_arrival_table.generate_phase_arrival_table(
        main_dir, faltfile_dir, n_procs
    )
>>>>>>> f76c06e7

    # Generate SNR
    meta_output_dir = file_structure.get_flatfile_dir(main_dir)
    snr_fas_output_dir = file_structure.get_snr_fas_dir(main_dir)
    phase_table_path = (
        file_structure.get_flatfile_dir(main_dir) / "phase_arrival_table.csv"
    )
    compute_snr_for_mseed_data(
        main_dir, phase_table_path, meta_output_dir, snr_fas_output_dir, n_procs
    )

    # Steps below are TODO
    # Calculate Fmax


@app.command(
    help="Run the processing part of the NZGMDB pipeline, everything after GMC. "
    "- Process and filter waveform data to txt files "
    "- Calculate IM's "
    "- Merge IM results into flatfiles"
)
def run_process_nzgmdb(
    main_dir: Annotated[
        Path,
        typer.Argument(
            help="The main directory of the NZGMDB results (Highest level directory)",
            exists=True,
        ),
    ],
    n_procs: Annotated[int, typer.Option(help="The number of processes to use")] = 1,
):
    flatfile_dir = file_structure.get_flatfile_dir(main_dir)

    # Run filtering and processing of mseeds
    gmc_ffp = flatfile_dir / "gmc_predictions.csv"
    fmax_ffp = flatfile_dir / "fmax.csv"
    process_records(main_dir, gmc_ffp, fmax_ffp, n_procs)

    # Steps below are TODO
    # Run IM calculation
    # Merge flat files with IM results


if __name__ == "__main__":
    app()<|MERGE_RESOLUTION|>--- conflicted
+++ resolved
@@ -8,23 +8,12 @@
 
 import typer
 
-<<<<<<< HEAD
-from nzgmdb.calculation import fmax
-from nzgmdb.calculation.snr import compute_snr_for_mseed_data
-from nzgmdb.data_retrieval.geonet import parse_geonet_information
-from nzgmdb.data_retrieval.tect_domain import add_tect_domain
-from nzgmdb.management import file_structure
-from nzgmdb.phase_arrival.gen_phase_arrival_table import (
-    generate_phase_arrival_table,
-)
-=======
 from nzgmdb.calculation import snr
 from nzgmdb.data_processing import process_observed
 from nzgmdb.data_retrieval import geonet
 from nzgmdb.data_retrieval import tect_domain
 from nzgmdb.management import file_structure
 from nzgmdb.phase_arrival import gen_phase_arrival_table
->>>>>>> f76c06e7
 
 app = typer.Typer()
 
@@ -76,51 +65,6 @@
     ],
     n_procs: Annotated[int, typer.Option(help="Number of processes to use")] = 1,
 ):
-<<<<<<< HEAD
-    """
-    Adds tectonic domains to the earthquake source table.
-
-    Parameters
-    ----------
-    eq_source_ffp : Path
-        The file path to the earthquake source table
-    output_dir : Path
-        The directory to save the earthquake source table with tectonic domains
-    n_procs : int (optional)
-        The number of processes to use for processing
-    """
-    add_tect_domain(eq_source_ffp, output_dir, n_procs)
-
-
-@app.command()
-def gen_phase_arrival_table(
-    main_dir: Path, output_dir: Path, n_procs: int = 1, full_output: bool = False
-):
-    """
-    Generate the phase arrival table, taking mseed data and finding the phase arrivals using a p_wave picker.
-
-    Parameters
-    ----------
-    main_dir : Path
-        The main directory of the NZGMDB results (highest level directory)
-        (glob is used to find all mseed files recursively)
-    output_dir : Path
-        The directory to save the phase arrival table
-    n_procs : int (optional)
-        The number of processes to use to generate the phase arrival table
-    full_output: bool (optional)
-        If True, writes an additional table that
-        contains all phase arrivals from both
-        picker and Geonet
-    """
-    generate_phase_arrival_table(main_dir, output_dir, n_procs, full_output)
-
-
-@app.command()
-def calc_fmax(main_dir: Path, n_procs: int = 1):
-
-    fmax.temp_fmax_call_func(main_dir, n_procs)
-=======
     tect_domain.add_tect_domain(eq_source_ffp, output_dir, n_procs)
 
 
@@ -219,7 +163,6 @@
         apply_smoothing,
         ko_matrix_path,
     )
->>>>>>> f76c06e7
 
 
 @app.command(
@@ -301,13 +244,9 @@
     tect_domain.add_tect_domain(eq_source_ffp, eq_tect_domain_ffp, n_procs)
 
     # Generate the phase arrival table
-<<<<<<< HEAD
-    generate_phase_arrival_table(main_dir, faltfile_dir, n_procs, False)
-=======
     gen_phase_arrival_table.generate_phase_arrival_table(
         main_dir, faltfile_dir, n_procs
     )
->>>>>>> f76c06e7
 
     # Generate SNR
     meta_output_dir = file_structure.get_flatfile_dir(main_dir)
@@ -315,7 +254,7 @@
     phase_table_path = (
         file_structure.get_flatfile_dir(main_dir) / "phase_arrival_table.csv"
     )
-    compute_snr_for_mseed_data(
+    calculate_snr(
         main_dir, phase_table_path, meta_output_dir, snr_fas_output_dir, n_procs
     )
 
