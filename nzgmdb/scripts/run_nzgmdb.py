--- conflicted
+++ resolved
@@ -8,16 +8,9 @@
 
 import typer
 
-<<<<<<< HEAD
-from nzgmdb.calculation import fmax, ims, snr
+from nzgmdb.calculation import fmax, ims, snr, distances
 from nzgmdb.data_processing import process_observed, merge_flatfiles
 from nzgmdb.data_retrieval import geonet, tect_domain, sites
-=======
-from nzgmdb.calculation import fmax, ims, snr, distances
-from nzgmdb.data_processing import process_observed
-from nzgmdb.data_retrieval import geonet
-from nzgmdb.data_retrieval import tect_domain
->>>>>>> 1982972b
 from nzgmdb.management import file_structure
 from nzgmdb.phase_arrival import gen_phase_arrival_table
 
@@ -206,6 +199,7 @@
     ] = None,
     n_procs: Annotated[int, typer.Option(help="Number of processes to use")] = 1,
 ):
+
     if meta_output_dir is None:
         meta_output_dir = file_structure.get_flatfile_dir(main_dir)
     if snr_fas_output_dir is None:
@@ -281,7 +275,6 @@
 
 
 @app.command(
-<<<<<<< HEAD
     help="Merge IM results together into one flatfile. As well as perform a filter for Ds595"
 )
 def merge_im_results(
@@ -337,30 +330,36 @@
 
 @app.command(help="Generate the site table basin flatfile")
 def generate_site_table_basin(
-=======
-    help="Calculate the distances between the earthquake source and the station"
-)
-def calculate_distances(
->>>>>>> 1982972b
-    main_dir: Annotated[
-        Path,
-        typer.Argument(
-            help="The main directory of the NZGMDB results (Highest level directory)",
-            exists=True,
-            file_okay=False,
-        ),
-    ],
-<<<<<<< HEAD
+    main_dir: Annotated[
+        Path,
+        typer.Argument(
+            help="The main directory of the NZGMDB results (Highest level directory)",
+            exists=True,
+            file_okay=False,
+        ),
+    ],
 ):
     site_df = sites.create_site_table_response()
     site_df = sites.add_site_basins(site_df)
     flatfile_dir = file_structure.get_flatfile_dir(main_dir)
     site_df.to_csv(flatfile_dir / "site_table_basin.csv", index=False)
-=======
+
+
+@app.command(
+    help="Calculate the distances between the earthquake source and the station"
+)
+def calculate_distances(
+    main_dir: Annotated[
+        Path,
+        typer.Argument(
+            help="The main directory of the NZGMDB results (Highest level directory)",
+            exists=True,
+            file_okay=False,
+        ),
+    ],
     n_procs: Annotated[int, typer.Option(help="The number of processes to use")] = 1,
 ):
     distances.calc_distances(main_dir, n_procs)
->>>>>>> 1982972b
 
 
 @app.command(
@@ -448,7 +447,6 @@
     im_dir = file_structure.get_im_dir(main_dir)
     run_im_calculation(main_dir, im_dir, n_procs)
 
-<<<<<<< HEAD
     # Generate the site basin flatfile
     generate_site_table_basin(main_dir)
 
@@ -457,13 +455,11 @@
 
     # Merge flat files
     merge_flat_files(main_dir)
-=======
     # Calculate distances
     distances.calc_distances(main_dir, n_procs)
 
     # Steps below are TODO
     # Merge flat files with IM results
->>>>>>> 1982972b
 
 
 if __name__ == "__main__":
