import multiprocessing as mp
import os
import subprocess
import zipfile
from pathlib import Path

import typer

from nzgmdb.management import file_structure

app = typer.Typer()

DROPBOX_PATH = "dropbox:/QuakeCoRE/Public/NZGMDB"


def zip_folder(folder_path: Path, output_dir: Path, zip_name: str):
    """
    Zips the contents of a folder.

    Parameters
    ----------
    folder_path : Path
        The folder to zip
    output_dir : Path
        Directory to save the zip file
    zip_name : str
        Name of the zip file
    """
    zip_filename = output_dir / f"{zip_name}.zip"
    with zipfile.ZipFile(zip_filename, "w", zipfile.ZIP_DEFLATED) as zipf:
        for root, _, files in os.walk(folder_path):
            for file in files:
                file_path = Path(root) / file
                zipf.write(file_path, file_path.relative_to(folder_path.parent))
    return zip_filename  # Return zip file path for later use


def zip_files(file_list: list, output_dir: Path, zip_name: str):
    """
    Zip specific files into one archive.

    Parameters
    ----------
    file_list : list
        List of files to zip
    output_dir : Path
        Directory to save the zip file
    zip_name : str
        Name of the zip file
    """
    zip_filename = output_dir / f"{zip_name}.zip"
    with zipfile.ZipFile(zip_filename, "w", zipfile.ZIP_DEFLATED) as zipf:
        for file_path in file_list:
            zipf.write(file_path, arcname=file_path.name)
    return zip_filename  # Return zip file path for later use


def upload_zip_to_dropbox(local_file: Path, dropbox_path: str):
    """
    Uploads a file to Dropbox using rclone.
    Also checks the file size to ensure it was uploaded correctly.

    Parameters
    ----------
    local_file : Path
        The local file to upload
    dropbox_path : str
        The path on Dropbox to upload the file to
    """
    print(f"Uploading {local_file} to {dropbox_path}")
    p = subprocess.Popen(
        f"rclone --progress copy {local_file} {dropbox_path}",
        shell=True,
        stdout=subprocess.PIPE,
        stderr=subprocess.PIPE,
    )
    _, _ = p.communicate()
    if p.returncode != 0:
        return local_file
    else:
        # Check file size is correct and uploaded successfully
        local_size = local_file.stat().st_size
        cmd = f"rclone lsf --format=s {dropbox_path}/{local_file.name}"
        p = subprocess.Popen(
            cmd, shell=True, stdout=subprocess.PIPE, stderr=subprocess.PIPE
        )
        out, err = p.communicate()
        output_decoded = out.decode("utf-8").strip()
        if not output_decoded:
            # File does not exist on Dropbox
            return local_file
        if int(output_decoded) != local_size:
            # File size does not match
            return local_file
        return None


def main(
    input_dir: Path,
    n_procs: int,
    version: str = None,
):
    """
    Main function to zip and upload all required files.

    Parameters
    ----------
    input_dir : Path
        The directory containing the NZGMDB results
    n_procs : int
        Number of processes to use
    version : str
        Version of the results, defaults to the directory name (used for folder name on dropbox)
    """
    output_dir = input_dir / "zips"
    output_dir.mkdir(parents=True, exist_ok=True)

    if version is None:
        version = input_dir.name

    flatfiles_dir = file_structure.get_flatfile_dir(input_dir)
    snr_fas_dir = file_structure.get_snr_fas_dir(input_dir)
    waveforms_dir = file_structure.get_waveform_dir(input_dir)

    # 1) Zip the waveforms per year
    waveform_output_dir = output_dir / "waveforms"
    waveform_output_dir.mkdir(exist_ok=True)
    year_folders = [f for f in waveforms_dir.iterdir() if f.is_dir()]
<<<<<<< HEAD
    # with mp.Pool(n_procs) as pool:
    #     waveforms_zip_files = pool.starmap(
    #         zip_folder,
    #         [(folder, output_dir, folder.stem) for folder in year_folders],
    #     )
    # Also zip each event folder
    # event_zips = {}
    # for year_folder in year_folders:
    #     year_output_dir = waveform_output_dir / year_folder.name
    #     year_output_dir.mkdir(exist_ok=True)
    #     event_folders = [f for f in year_folder.iterdir() if f.is_dir()]
    #     with mp.Pool(n_procs) as pool:
    #         year_event_zips = pool.starmap(
    #             zip_folder,
    #             [(folder, year_output_dir, folder.stem) for folder in event_folders],
    #         )
    #     event_zips[year_folder.name] = year_event_zips
=======
    with mp.Pool(n_procs) as pool:
        waveforms_zip_files = pool.starmap(
            zip_folder,
            [(folder, output_dir, folder.stem) for folder in year_folders],
        )
    # Also zip each event folder
    event_zips = {}
    for year_folder in year_folders:
        year_output_dir = waveform_output_dir / year_folder.name
        year_output_dir.mkdir(exist_ok=True)
        event_folders = [f for f in year_folder.iterdir() if f.is_dir()]
        with mp.Pool(n_procs) as pool:
            year_event_zips = pool.starmap(
                zip_folder,
                [(folder, year_output_dir, folder.stem) for folder in event_folders],
            )
        event_zips[year_folder.name] = year_event_zips
>>>>>>> ba51347d

    # 2) Zip flatfiles_{ver}.zip
    flatfiles = [flatfiles_dir / file for file in file_structure.FlatfileNames]
    flatfiles_zip = zip_files(flatfiles, output_dir, f"flatfiles_{version}")

    # 3) Zip skipped_{ver}.zip
    skipped_files = [
        flatfiles_dir / file for file in file_structure.SkippedRecordFilenames
    ]
    skipped_zip = zip_files(skipped_files, output_dir, f"skipped_{version}")

    # 4) Zip pre_flatfiles_{ver}.zip
    pre_flatfiles = [flatfiles_dir / file for file in file_structure.PreFlatfileNames]
    pre_flatfiles_zip = zip_files(pre_flatfiles, output_dir, f"pre_flatfiles_{version}")

    # 5) Zip snr_fas_{ver}.zip
    snr_fas_zip = zip_folder(snr_fas_dir, output_dir, f"snr_fas_{version}")

    # Upload everything to Dropbox
    dropbox_version_dir = f"{DROPBOX_PATH}/{version}"
    dropbox_waveforms_path = f"{dropbox_version_dir}/waveforms"
    # Upload waveform year zips
<<<<<<< HEAD
    # with mp.Pool(n_procs) as pool:
    #     pool.starmap(
    #         upload_zip_to_dropbox,
    #         [(zip_file, dropbox_waveforms_path) for zip_file in waveforms_zip_files],
    #     )
    # Upload event zips
    # for year, event_zips in event_zips.items():
    #     dropbox_year_path = f"{dropbox_waveforms_path}/{year}"
    #     with mp.Pool(n_procs) as pool:
    #         pool.starmap(
    #             upload_zip_to_dropbox,
    #             [(zip_file, dropbox_year_path) for zip_file in event_zips],
    #         )

    # upload_zip_to_dropbox(flatfiles_zip, dropbox_version_dir)
    # upload_zip_to_dropbox(skipped_zip, dropbox_version_dir)
    # upload_zip_to_dropbox(pre_flatfiles_zip, dropbox_version_dir)
    # upload_zip_to_dropbox(snr_fas_zip, dropbox_version_dir)

    # Verify that the files are uploaded
    print("Files uploaded to Dropbox")
    cmd = f"rclone ls {dropbox_version_dir}"
    p = subprocess.Popen(
        cmd, shell=True, stdout=subprocess.PIPE, stderr=subprocess.PIPE
    )
    out, err = p.communicate()
    lines = out.decode("utf-8").split("\n")[:-1]

    # Check file sizes and ensure matches local files
    for line in lines:
        size, file = line.lstrip().split(" ")
        # Get local files size
        local_file = output_dir / file
        local_size = local_file.stat().st_size
        if int(size) != local_size:
            print(f"Error: {file} size mismatch: {size} != {local_size}")
        else:
            print(f"{file} size matches")
=======
    with mp.Pool(n_procs) as pool:
        failed_files = pool.starmap(
            upload_zip_to_dropbox,
            [(zip_file, dropbox_waveforms_path) for zip_file in waveforms_zip_files],
        )
    # Upload event zips
    for year, event_zips in event_zips.items():
        dropbox_year_path = f"{dropbox_waveforms_path}/{year}"
        with mp.Pool(n_procs) as pool:
            failed_files.extend(
                pool.starmap(
                    upload_zip_to_dropbox,
                    [(zip_file, dropbox_year_path) for zip_file in event_zips],
                )
            )

    failed_files.append(upload_zip_to_dropbox(flatfiles_zip, dropbox_version_dir))
    failed_files.append(upload_zip_to_dropbox(skipped_zip, dropbox_version_dir))
    failed_files.append(upload_zip_to_dropbox(pre_flatfiles_zip, dropbox_version_dir))
    failed_files.append(upload_zip_to_dropbox(snr_fas_zip, dropbox_version_dir))

    # Remove any None values from the failed_files list
    failed_files = [f for f in failed_files if f is not None]

    if failed_files:
        # Save the failed files to a file
        failed_files_file = output_dir / "failed_files.txt"
        with open(failed_files_file, "w") as f:
            f.write("\n".join([str(f) for f in failed_files]))
        print(
            f"Failed to upload {len(failed_files)} files. See {failed_files_file} for paths."
        )
    else:
        print("All files uploaded successfully.")
>>>>>>> ba51347d


@app.command()
def upload_to_dropbox(  # noqa: D103
    input_directory: Path = typer.Argument(
        ..., help="Directory containing the results"
    ),
    version: str = typer.Option(
        None, help="Version of the results, defaults to the directory name"
    ),
    n_procs: int = typer.Option(1, help="Number of processes to use"),
):
    main(
        input_directory,
        n_procs,
        version,
    )


@app.command()
def upload_failed_files(  # noqa: D103
    failed_files_file: Path = typer.Argument(
        ..., help="File containing the failed files"
    ),
    version: str = typer.Option(
        None, help="Version of the results, defaults to the directory name"
    ),
    n_procs: int = typer.Option(1, help="Number of processes to use"),
):
    with open(failed_files_file, "r") as f:
        failed_files = f.read().splitlines()

    if version is None:
        version = failed_files_file.parent.name

    dropbox_version_dir = f"{DROPBOX_PATH}/{version}"

    with mp.Pool(n_procs) as pool:
        failed_files = pool.starmap(
            upload_zip_to_dropbox,
            [(Path(f), dropbox_version_dir) for f in failed_files],
        )

    failed_files = [f for f in failed_files if f is not None]
    if failed_files:
        # Save the failed files to a file
        failed_files_file = (
            failed_files_file.parent / f"{failed_files_file.stem}_rerun.txt"
        )
        with open(failed_files_file, "w") as f:
            f.write("\n".join([str(f) for f in failed_files]))
        print(
            f"Failed to upload {len(failed_files)} files. See {failed_files_file.stem}_rerun.txt for paths."
        )
    else:
        print("All files uploaded successfully.")


if __name__ == "__main__":
    app()<|MERGE_RESOLUTION|>--- conflicted
+++ resolved
@@ -126,25 +126,6 @@
     waveform_output_dir = output_dir / "waveforms"
     waveform_output_dir.mkdir(exist_ok=True)
     year_folders = [f for f in waveforms_dir.iterdir() if f.is_dir()]
-<<<<<<< HEAD
-    # with mp.Pool(n_procs) as pool:
-    #     waveforms_zip_files = pool.starmap(
-    #         zip_folder,
-    #         [(folder, output_dir, folder.stem) for folder in year_folders],
-    #     )
-    # Also zip each event folder
-    # event_zips = {}
-    # for year_folder in year_folders:
-    #     year_output_dir = waveform_output_dir / year_folder.name
-    #     year_output_dir.mkdir(exist_ok=True)
-    #     event_folders = [f for f in year_folder.iterdir() if f.is_dir()]
-    #     with mp.Pool(n_procs) as pool:
-    #         year_event_zips = pool.starmap(
-    #             zip_folder,
-    #             [(folder, year_output_dir, folder.stem) for folder in event_folders],
-    #         )
-    #     event_zips[year_folder.name] = year_event_zips
-=======
     with mp.Pool(n_procs) as pool:
         waveforms_zip_files = pool.starmap(
             zip_folder,
@@ -162,7 +143,6 @@
                 [(folder, year_output_dir, folder.stem) for folder in event_folders],
             )
         event_zips[year_folder.name] = year_event_zips
->>>>>>> ba51347d
 
     # 2) Zip flatfiles_{ver}.zip
     flatfiles = [flatfiles_dir / file for file in file_structure.FlatfileNames]
@@ -185,46 +165,6 @@
     dropbox_version_dir = f"{DROPBOX_PATH}/{version}"
     dropbox_waveforms_path = f"{dropbox_version_dir}/waveforms"
     # Upload waveform year zips
-<<<<<<< HEAD
-    # with mp.Pool(n_procs) as pool:
-    #     pool.starmap(
-    #         upload_zip_to_dropbox,
-    #         [(zip_file, dropbox_waveforms_path) for zip_file in waveforms_zip_files],
-    #     )
-    # Upload event zips
-    # for year, event_zips in event_zips.items():
-    #     dropbox_year_path = f"{dropbox_waveforms_path}/{year}"
-    #     with mp.Pool(n_procs) as pool:
-    #         pool.starmap(
-    #             upload_zip_to_dropbox,
-    #             [(zip_file, dropbox_year_path) for zip_file in event_zips],
-    #         )
-
-    # upload_zip_to_dropbox(flatfiles_zip, dropbox_version_dir)
-    # upload_zip_to_dropbox(skipped_zip, dropbox_version_dir)
-    # upload_zip_to_dropbox(pre_flatfiles_zip, dropbox_version_dir)
-    # upload_zip_to_dropbox(snr_fas_zip, dropbox_version_dir)
-
-    # Verify that the files are uploaded
-    print("Files uploaded to Dropbox")
-    cmd = f"rclone ls {dropbox_version_dir}"
-    p = subprocess.Popen(
-        cmd, shell=True, stdout=subprocess.PIPE, stderr=subprocess.PIPE
-    )
-    out, err = p.communicate()
-    lines = out.decode("utf-8").split("\n")[:-1]
-
-    # Check file sizes and ensure matches local files
-    for line in lines:
-        size, file = line.lstrip().split(" ")
-        # Get local files size
-        local_file = output_dir / file
-        local_size = local_file.stat().st_size
-        if int(size) != local_size:
-            print(f"Error: {file} size mismatch: {size} != {local_size}")
-        else:
-            print(f"{file} size matches")
-=======
     with mp.Pool(n_procs) as pool:
         failed_files = pool.starmap(
             upload_zip_to_dropbox,
@@ -259,7 +199,6 @@
         )
     else:
         print("All files uploaded successfully.")
->>>>>>> ba51347d
 
 
 @app.command()
